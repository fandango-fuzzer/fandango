#!/usr/bin/env pytest

from collections.abc import Generator
from copy import deepcopy
import itertools
import random
import unittest

from fandango.constraints.fitness import FailingTree
from fandango.evolution import GeneratorWithReturn
from fandango.evolution.algorithm import Fandango, LoggerLevel
from fandango.evolution.population import PopulationManager
from fandango.language.parse import parse
from fandango.language.tree import DerivationTree
from .utils import RESOURCES_ROOT


class GeneticTest(unittest.TestCase):
    def is_this_art_or_can_it_be_deleted(self):
        # I just need to keep this part of the code to ensure such a piece of art is not lost in the ether
        # Define a simple grammar for testing
        file = open("tests/resources/example_number.fan", "r")
        try:
            grammar_int, constraints_int = parse(
                file, use_stdlib=False, use_cache=False
            )
        except FileNotFoundError:
            grammar_int, constraints_int = parse(
                file, use_stdlib=False, use_cache=False
            )

        random.seed(25)  # Set random seed

        # Initialize FANDANGO with a fixed random seed for reproducibility
        assert grammar_int is not None
        self.fandango = Fandango(
            grammar=grammar_int,
            constraints=constraints_int,
            population_size=50,
            mutation_rate=0.2,
            crossover_rate=0.8,
            elitism_rate=0.2,
            logger_level=LoggerLevel.DEBUG,
        )

    def setUp(self):
        with open(RESOURCES_ROOT / "example_number.fan", "r") as f:
            grammar_int, constraints_int = parse(f, use_stdlib=False, use_cache=False)
        assert grammar_int is not None
        random.seed(25)  # Set random seed for reproducibility
        self.fandango = Fandango(
            grammar=grammar_int,
            constraints=constraints_int,
            population_size=50,
            mutation_rate=0.2,
            crossover_rate=0.8,
            elitism_rate=0.2,
            logger_level=LoggerLevel.DEBUG,
        )

    def test_refill_population_during_init(self):
        # Generate a population of derivation trees
        population = self.fandango.population

        self.assertEqual(len(population), self.fandango.population_size)
        for individual in population:
            self.assertIsInstance(individual, DerivationTree)
            self.assertTrue(self.fandango.grammar.parse(str(individual)))

    def test_refill_population_with_empty_population(self):
        manager = PopulationManager(
            grammar=self.fandango.grammar,
            start_symbol=self.fandango.start_symbol,
            warnings_are_errors=True,
        )
        population: list[DerivationTree] = []
        expected_count = 10
        generator = manager.refill_population(
            current_population=population,
            eval_individual=self.fandango.evaluator.evaluate_individual,
            max_nodes=self.fandango.current_max_nodes,
            target_population_size=expected_count,
        )
        solutions = list(generator)
        self.assertLessEqual(len(solutions), expected_count)
        self.assertEqual(len(population), expected_count)
        for individual in population:
            self.assertIsInstance(individual, DerivationTree)
            self.assertTrue(self.fandango.grammar.parse(str(individual)))
        for individual in solutions:
            self.assertIn(individual, population)
            self.assertIsInstance(individual, DerivationTree)
            self.assertTrue(self.fandango.grammar.parse(str(individual)))

    def test_refill_population_with_non_empty_population(self):
        # Generate a population of derivation trees
        manager = PopulationManager(
            grammar=self.fandango.grammar,
            start_symbol=self.fandango.start_symbol,
            warnings_are_errors=True,
        )

        initial_count = 10
        population: list[DerivationTree] = []

        # add some initial individuals
        generator = manager.refill_population(
            current_population=population,
            eval_individual=self.fandango.evaluator.evaluate_individual,
            max_nodes=self.fandango.current_max_nodes,
            target_population_size=initial_count,
        )

        _initial_solutions = list(generator)  # drain initial solutions

        copy_of_initial_population = deepcopy(population)

        additional_count = 10
        generator = manager.refill_population(
            current_population=population,
            eval_individual=self.fandango.evaluator.evaluate_individual,
            max_nodes=self.fandango.current_max_nodes,
            target_population_size=initial_count + additional_count,
        )
        solutions = list(generator)

        self.assertEqual(len(population), initial_count + additional_count)
        self.assertLessEqual(len(solutions), additional_count)
        for individual in solutions:
            self.assertIn(individual, population)
            self.assertIsInstance(individual, DerivationTree)
            self.assertTrue(self.fandango.grammar.parse(str(individual)))
        for individual in copy_of_initial_population:
            self.assertIn(individual, population)

    def test_evaluate_fitness(self):
        # Evaluate the fitness of the population
        population = self.fandango.population
        unique = set(population)
        for individual in population:
            generator = GeneratorWithReturn(
                self.fandango.evaluator.evaluate_individual(individual)
            )
            solutions = list(generator)  # extract all solutions
            if individual not in unique:
                individual_possibly_int = individual.to_int()
                assert individual_possibly_int is not None
                individual_int = individual_possibly_int % 2
            else:
                individual_int = 0
            self.assertEqual(
                len(solutions), individual_int, f"Individual: {individual}"
            )
            fitness, failing_trees = generator.return_value
            self.assertIsInstance(fitness, float)
            self.assertGreaterEqual(fitness, 0.0)
            self.assertLessEqual(fitness, 1.0)
            self.assertIsInstance(failing_trees, list)
            for failing_tree in failing_trees:
                self.assertIsInstance(failing_tree, FailingTree)
            self.assertTrue(self.fandango.grammar.parse(str(individual)))

    def test_evaluate_population(self):
        # Evaluate the fitness of the population
        generator = GeneratorWithReturn(
            self.fandango.evaluator.evaluate_population(self.fandango.population)
        )
        solutions = list(generator)
        self.assertTrue(all(s.to_int() % 2 == 0) for s in solutions)

        self.assertEqual(len(solutions), len(set(solutions)))
        evaluation = generator.return_value
        self.assertEqual(len(evaluation), len(self.fandango.population))
        for ind, fitness, failing_trees in evaluation:
            self.assertIsInstance(fitness, float)
            self.assertGreaterEqual(fitness, 0.0)
            self.assertLessEqual(fitness, 1.0)
            self.assertIsInstance(failing_trees, list)
            for failing_tree in failing_trees:
                self.assertIsInstance(failing_tree, FailingTree)

        # Check that the population is valid
        for individual in self.fandango.population:
            self.assertTrue(self.fandango.grammar.parse(str(individual)))

    def test_select_elites(self):
        # Select the elites
        elites = self.fandango.evaluator.select_elites(
            self.fandango.evaluation,
            elitism_rate=self.fandango.elitism_rate,
            population_size=self.fandango.population_size,
        )

        self.assertEqual(
            len(elites), self.fandango.elitism_rate * self.fandango.population_size
        )

        # Check that the population is valid
        for individual in elites:
            self.assertTrue(self.fandango.grammar.parse(str(individual)))

    def test_selection(self):
        # Select the parents
        parent1, parent2 = self.fandango.evaluator.tournament_selection(
            self.fandango.evaluation,
            tournament_size=max(
                2, int(self.fandango.population_size * self.fandango.tournament_size)
            ),
        )

        # Check that the parents are in the population
        self.assertIn(parent1, self.fandango.population)
        self.assertIn(parent2, self.fandango.population)

        # Check that the parents are different
        self.assertNotEqual(parent1, parent2)

        # Check that the parents are of the correct type
        self.assertIsInstance(parent1, DerivationTree)
        self.assertIsInstance(parent2, DerivationTree)

        # Check that the population is valid
        for individual in [parent1, parent2]:
            self.assertTrue(self.fandango.grammar.parse(str(individual)))

    def test_crossover(self):
        # Select the parents
        tournament_size = max(
            2, int(self.fandango.population_size * self.fandango.tournament_size)
        )
        parent1, parent2 = self.fandango.evaluator.tournament_selection(
            self.fandango.evaluation,
            tournament_size,
        )

        # Perform crossover
        children = self.fandango.crossover_operator.crossover(
            self.fandango.grammar, parent1, parent2
        )

        # Check that the children are of the correct type
        for child in children:
            self.assertIsInstance(child, DerivationTree)

        # Check that the children are different
        self.assertNotEqual(children[0], children[1])

        # Check that the population is valid
        for individual in children:
            self.assertTrue(self.fandango.grammar.parse(str(individual)))

    def test_mutation(self):
        # Select the parents
        tournament_size = max(
            2, int(self.fandango.population_size * self.fandango.tournament_size)
        )
        parent1, parent2 = self.fandango.evaluator.tournament_selection(
            self.fandango.evaluation, tournament_size
        )

        children = self.fandango.crossover_operator.crossover(
            self.fandango.grammar, parent1, parent2
        )

        # Perform mutation
        gen1 = GeneratorWithReturn(
            self.fandango.mutation_method.mutate(
                children[0],
                self.fandango.grammar,
                self.fandango.evaluator.evaluate_individual,
            )
        )
        _solutions1 = list(gen1)
        mutant1 = gen1.return_value

        gen2 = GeneratorWithReturn(
            self.fandango.mutation_method.mutate(
                children[1],
                self.fandango.grammar,
                self.fandango.evaluator.evaluate_individual,
            )
        )
        _solutions2 = list(gen2)
        mutant2 = gen2.return_value

        # Check that the mutated children are of the correct type
        for child in [mutant1, mutant2]:
            self.assertIsInstance(child, DerivationTree)

        # Check that the mutated children are different
        self.assertNotEqual(mutant1, mutant2)

        # Check that the population is valid
        for individual in [mutant1, mutant2]:
            self.assertTrue(self.fandango.grammar.parse(str(individual)))

    def test_generate(self):
        # Run the evolution process
        solutions = list(self.fandango.generate(max_generations=20))

        # Check that the population has been updated
        self.assertIsNotNone(self.fandango.population)
        self.assertNotEqual(self.fandango.population, [])

        # Check that the population is valid
        for individual in self.fandango.population:
            self.assertTrue(self.fandango.grammar.parse(str(individual)))

        for individual in solutions:
            self.assertTrue(self.fandango.grammar.parse(str(individual)))


class DeterminismTests(unittest.TestCase):
    # fandango fuzz -f tests/resources/determinism.fan -n 100 --random-seed 1
    @staticmethod
    def get_solutions(
        specification_file,
        desired_solutions,
        random_seed,
    ) -> Generator[str, None, None]:
        with open(specification_file, "r") as file:
            grammar_int, constraints_int = parse(
                file, use_stdlib=False, use_cache=False
            )
        assert grammar_int is not None
        fandango = Fandango(
            grammar=grammar_int,
            constraints=constraints_int,
            random_seed=random_seed,
        )
        generator = itertools.islice(
            fandango.generate(max_generations=100), desired_solutions
        )
        for solution in generator:
            yield str(solution)

    def test_deterministic_solutions(self):
        gen1 = self.get_solutions(RESOURCES_ROOT / "determinism.fan", 30, 1)
        gen2 = self.get_solutions(RESOURCES_ROOT / "determinism.fan", 30, 1)

        self.assertListEqual(
            list(gen1), list(gen2), f"gen1: {list(gen1)}\ngen2: {list(gen2)}"
        )


class TargetedMutations(unittest.TestCase):
    # fandango fuzz -f tests/resources/digit_targeted_mutation.fan -n 1 --random-seed 1
    @staticmethod
    def get_solutions(
        specification_file,
        desired_solutions,
        random_seed,
    ):
        with open(specification_file, "r") as file:
            grammar_int, constraints_int = parse(
                file, use_stdlib=False, use_cache=False
            )
        assert grammar_int is not None
        fandango = Fandango(
            grammar=grammar_int,
            constraints=constraints_int,
            random_seed=random_seed,
        )
<<<<<<< HEAD
        solutions = list(fandango.generate(max_generations=100))[:desired_solutions]
        return [str(s) for s in solutions]
=======
        solutions = []
        for solution in fandango.generate(max_generations=100):
            solutions.append(solution)
            if len(solutions) >= desired_solutions:
                break
        return [s.to_string() for s in solutions]
>>>>>>> 7aed1f62

    def test_targeted_mutation_1(self):
        solutions = self.get_solutions(
            RESOURCES_ROOT / "digit_targeted_mutation.fan", 1, 1
        )
        self.assertListEqual(solutions, ["0123456789"])


if __name__ == "__main__":
    unittest.main()<|MERGE_RESOLUTION|>--- conflicted
+++ resolved
@@ -361,17 +361,12 @@
             constraints=constraints_int,
             random_seed=random_seed,
         )
-<<<<<<< HEAD
-        solutions = list(fandango.generate(max_generations=100))[:desired_solutions]
-        return [str(s) for s in solutions]
-=======
         solutions = []
         for solution in fandango.generate(max_generations=100):
             solutions.append(solution)
             if len(solutions) >= desired_solutions:
                 break
         return [s.to_string() for s in solutions]
->>>>>>> 7aed1f62
 
     def test_targeted_mutation_1(self):
         solutions = self.get_solutions(
