--- conflicted
+++ resolved
@@ -14,18 +14,6 @@
 # beartype somehow scrambles the fixed rng
 if IS_BEARTYPE_ACTIVE:
     expected_with_random_seed = [
-<<<<<<< HEAD
-        "5692",
-        "05",
-        "76",
-        "7",
-        "4818",
-        "02405",
-        "512",
-        "66",
-        "1888",
-        "87789",
-=======
         "697",
         "23075",
         "195",
@@ -36,7 +24,6 @@
         "94",
         "4",
         "08",
->>>>>>> ffe699e5
     ]
 else:
     expected_with_random_seed = [
