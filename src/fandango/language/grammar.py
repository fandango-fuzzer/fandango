import abc
import enum
import random
import typing
import exrex

from copy import deepcopy
from typing import Dict, List, Optional, Tuple, Set, Any, Union, Iterator, overload

from fandango.language.symbol import NonTerminal, Symbol, Terminal
from fandango.language.tree import DerivationTree, RoledMessage
from fandango.logger import LOGGER

MAX_REPETITIONS = 5


class NodeType(enum.Enum):
    ALTERNATIVE = "alternative"
    CONCATENATION = "concatenation"
    REPETITION = "repetition"
    STAR = "star"
    PLUS = "plus"
    OPTION = "option"
    NON_TERMINAL = "non_terminal"
    TERMINAL = "terminal"
    CHAR_SET = "char_set"

    def __repr__(self):
        return str(self)

    def __str__(self):
        return self.value


class FuzzingMode(enum.Enum):
    COMPLETE = 0
    IO = 1


class GrammarKeyError(KeyError):
    pass


class Node(abc.ABC):
    def __init__(
        self, node_type: NodeType, distance_to_completion: float = float("inf")
    ):
        self.node_type = node_type
        self.distance_to_completion = distance_to_completion

    def fuzz(
        self, grammar: "Grammar", max_nodes: int = 100, in_role: str = None
    ) -> List[DerivationTree]:
        return []

    @abc.abstractmethod
    def accept(self, visitor: "NodeVisitor"):
        raise NotImplementedError("accept method not implemented")

    def tree_roles(self, grammar: "Grammar", include_recipients: bool = True):
        return self._tree_roles(grammar, set(), include_recipients)

    def _tree_roles(
        self,
        grammar: "Grammar",
        seen_nonterminals: set[NonTerminal],
        include_recipients: bool,
    ):
        roles = set()
        for child in self.children():
            roles = roles.union(
                child._tree_roles(grammar, seen_nonterminals, include_recipients)
            )
        return roles

    def children(self):
        return []

    def __repr__(self):
        return ""

    def __str__(self):
        return self.__repr__()

    def descendents(self, rules: Dict[NonTerminal, "Node"]) -> Iterator["Node"]:
        """
        Returns an iterator of the descendents of this node.

        :param rules: The rules upon which to base non-terminal lookups.
        :return An iterator over the descendent nodes.
        """
        yield from ()


class Alternative(Node):
    def __init__(self, alternatives: list[Node]):
        super().__init__(NodeType.ALTERNATIVE)
        self.alternatives = alternatives

    def fuzz(
        self, grammar: "Grammar", max_nodes: int = 100, in_role: str = None
    ) -> List[DerivationTree]:
        if self.distance_to_completion >= max_nodes:
            min_ = min(self.alternatives, key=lambda x: x.distance_to_completion)
            return random.choice(
                [
                    a
                    for a in self.alternatives
                    if a.distance_to_completion <= min_.distance_to_completion
                ]
            ).fuzz(grammar, 0, in_role)
        return random.choice(self.alternatives).fuzz(grammar, max_nodes - 1, in_role)

    def accept(self, visitor: "NodeVisitor"):
        return visitor.visitAlternative(self)

    def children(self):
        return self.alternatives

    def __getitem__(self, item):
        return self.alternatives.__getitem__(item)

    def __len__(self):
        return len(self.alternatives)

    def __repr__(self):
        return "(" + " | ".join(map(repr, self.alternatives)) + ")"

    def __str__(self):
        return "(" + " | ".join(map(str, self.alternatives)) + ")"

    def descendents(self, rules: Dict[NonTerminal, "Node"]) -> Iterator["Node"]:
        yield from self.alternatives


class Concatenation(Node):
    def __init__(self, nodes: list[Node]):
        super().__init__(NodeType.CONCATENATION)
        self.nodes = nodes

    def fuzz(
        self, grammar: "Grammar", max_nodes: int = 100, in_role: str = None
    ) -> List[DerivationTree]:
        trees = []
        for idx, node in enumerate(self.nodes):
            if node.distance_to_completion >= max_nodes:
                tree = node.fuzz(grammar, 0, in_role)
            else:
                tree = node.fuzz(grammar, max_nodes - 1, in_role)
            trees.extend(tree)
            max_nodes -= sum(t.size() for t in tree)
        return trees

    def accept(self, visitor: "NodeVisitor"):
        return visitor.visitConcatenation(self)

    def children(self):
        return self.nodes

    def __getitem__(self, item):
        return self.nodes.__getitem__(item)

    def __len__(self):
        return len(self.nodes)

    def __repr__(self):
        return " ".join(map(repr, self.nodes))

    def __str__(self):
        return " ".join(map(str, self.nodes))

    def descendents(self, rules: Dict[NonTerminal, "Node"]) -> Iterator["Node"]:
        yield from self.nodes


class Repetition(Node):
    def __init__(self, node: Node, min_: int = 0, max_: int = MAX_REPETITIONS):
        super().__init__(NodeType.REPETITION)
        if min_ < 0:
            raise ValueError(
                f"Minimum repetitions {min_} must be greater than or equal to 0"
            )
        if max_ <= 0 or max_ < min_:
            raise ValueError(
                f"Maximum repetitions {max_} must be greater than 0 or greater than min {min_}"
            )
        self.node = node
        self.min = min_
        self.max = max_

    def accept(self, visitor: "NodeVisitor"):
        return visitor.visitRepetition(self)

    def fuzz(
        self, grammar: "Grammar", max_nodes: int = 100, in_role: str = None
    ) -> List[DerivationTree]:
        repetitions = random.randint(self.min, self.max)
        trees = []
        for rep in range(repetitions):
            if self.node.distance_to_completion >= max_nodes:
                if rep > self.min:
                    break
                tree = self.node.fuzz(grammar, 0, in_role)
            else:
                tree = self.node.fuzz(grammar, max_nodes - 1, in_role)
            trees.extend(tree)
            max_nodes -= sum(t.size() for t in tree)
        return trees

    def __repr__(self):
        if self.min == self.max:
            return f"{self.node}{{{self.min}}}"
        return f"{self.node}{{{self.min},{self.max}}}"

    def __str__(self):
        if self.min == self.max:
            return f"{self.node!s}{{{self.min}}}"
        return f"{self.node!s}{{{self.min},{self.max}}}"

    def descendents(self, rules: Dict[NonTerminal, "Node"] | None) -> Iterator["Node"]:
        base = []
        if self.min == 0:
            base.append(TerminalNode(Terminal("")))
        if self.min <= 1 <= self.max:
            base.append(self.node)
        yield Alternative(
            base
            + [
                Concatenation([self.node] * r)
                for r in range(max(2, self.min), self.max + 1)
            ]
        )

    def children(self):
        return [self.node]


class Star(Repetition):
    def __init__(self, node: Node):
        super().__init__(node, 0)

    def accept(self, visitor: "NodeVisitor"):
        return visitor.visitStar(self)

    def __repr__(self):
        return f"{self.node}*"

    def __str__(self):
        return f"{self.node!s}*"


class Plus(Repetition):
    def __init__(self, node: Node):
        super().__init__(node, 1)

    def accept(self, visitor: "NodeVisitor"):
        return visitor.visitPlus(self)

    def __repr__(self):
        return f"{self.node}+"

    def __str__(self):
        return f"{self.node!s}+"


class Option(Repetition):
    def __init__(self, node: Node):
        super().__init__(node, 0, 1)

    def accept(self, visitor: "NodeVisitor"):
        return visitor.visitOption(self)

    def __repr__(self):
        return f"{self.node}?"

    def __str__(self):
        return f"{self.node!s}?"

    def descendents(self, rules: Dict[NonTerminal, "Node"]) -> Iterator["Node"]:
        yield from (self.node, TerminalNode(Terminal("")))


class NonTerminalNode(Node):
    def __init__(self, symbol: NonTerminal, role: str = None, recipient: str = None):
        super().__init__(NodeType.NON_TERMINAL)
        self.symbol = symbol
        self.role = role
        self.recipient = recipient

    def fuzz(
        self, grammar: "Grammar", max_nodes: int = 100, in_role: str = None
    ) -> List[DerivationTree]:
        if self.symbol not in grammar:
            raise ValueError(f"Symbol {self.symbol} not found in grammar")

        if self.symbol in grammar.generators:
            generated = grammar.generate(self.symbol)
<<<<<<< HEAD
            generated.set_all_read_only(True)
            generated.read_only = False
            return [generated]

        assign_role = None
        assign_recipient = None
        if in_role is None:
            assign_role = self.role
            assign_recipient = self.recipient
            in_role = self.role

        children = grammar[self.symbol].fuzz(grammar, max_nodes - 1, in_role)

        tree = DerivationTree(
            self.symbol,
            children,
            role=assign_role,
            recipient=assign_recipient,
            read_only=False,
        )
        return [tree]
=======
            # Prevent children from being overwritten without executing generator
            generated.set_all_read_only(True)
            generated.read_only = False
            return [generated]
        children = grammar[self.symbol].fuzz(grammar, max_nodes - 1)
        return [DerivationTree(self.symbol, children)]
>>>>>>> eceb6ea2

    def accept(self, visitor: "NodeVisitor"):
        return visitor.visitNonTerminalNode(self)

    def __repr__(self):

        if self.role is not None:
            if self.recipient is None:
                return f"<{self.role}:{self.symbol.__repr__()[1:-1]}>"
            else:
                return f"<{self.role}:{self.recipient}:{self.symbol.__repr__()[1:-1]}>"
        else:
            return self.symbol.__repr__()

    def __str__(self):
        return self.symbol._repr()

    def __eq__(self, other):
        return isinstance(other, NonTerminalNode) and self.symbol == other.symbol

    def __hash__(self):
        return hash(self.symbol)

    def _tree_roles(
        self,
        grammar: "Grammar",
        seen_nonterminals: set[NonTerminal],
        include_recipients: bool,
    ):
        roles = set()
        if self.role is not None:
            roles.add(self.role)
            if self.recipient is not None and include_recipients:
                roles.add(self.recipient)
        if self.symbol not in seen_nonterminals:
            seen_nonterminals.add(self.symbol)
            for role in grammar[self.symbol]._tree_roles(
                grammar, seen_nonterminals, include_recipients
            ):
                roles.add(role)
        return roles

    def descendents(self, rules: Dict[NonTerminal, "Node"]) -> Iterator["Node"]:
        yield rules[self.symbol]


class TerminalNode(Node):
    def __init__(self, symbol: Terminal):
        super().__init__(NodeType.TERMINAL, 0)
        self.symbol = symbol

    def fuzz(
        self, grammar: "Grammar", max_nodes: int = 100, in_role: str = None
    ) -> List[DerivationTree]:
        if self.symbol.is_regex:
            if isinstance(self.symbol.symbol, bytes):
                # Exrex can't do bytes, so we decode to str and back
                instance = exrex.getone(self.symbol.symbol.decode("iso-8859-1"))
                return [DerivationTree(Terminal(instance.encode("iso-8859-1")))]

            instance = exrex.getone(self.symbol.symbol)
            return [DerivationTree(Terminal(instance))]

        return [DerivationTree(self.symbol)]

    def accept(self, visitor: "NodeVisitor"):
        return visitor.visitTerminalNode(self)

    def __repr__(self):
        return self.symbol.__repr__()

    def __str__(self):
        return self.symbol.__str__()

    def __eq__(self, other):
        return isinstance(other, TerminalNode) and self.symbol == other.symbol

    def __hash__(self):
        return hash(self.symbol)


class CharSet(Node):
    def __init__(self, chars: str):
        super().__init__(NodeType.CHAR_SET, 0)
        self.chars = chars

    def fuzz(
        self, grammar: "Grammar", max_nodes: int = 100, in_role: str = None
    ) -> List[DerivationTree]:
        raise NotImplementedError("CharSet fuzzing not implemented")

    def accept(self, visitor: "NodeVisitor"):
        return visitor.visitCharSet(self)

    def descendents(self, rules: Dict[NonTerminal, "Node"]) -> Iterator["Node"]:
        for char in self.chars:
            yield TerminalNode(Terminal(char))


class NodeVisitor(abc.ABC):
    def visit(self, node: Node):
        return node.accept(self)

    def default_result(self):
        pass

    def aggregate_results(self, aggregate, result):
        pass

    def visitChildren(self, node: Node) -> Any:
        # noinspection PyNoneFunctionAssignment
        result = self.default_result()
        for child in node.children():
            # noinspection PyNoneFunctionAssignment
            result = self.aggregate_results(result, self.visit(child))
        return result

    def visitAlternative(self, node: Alternative):
        return self.visitChildren(node)

    def visitConcatenation(self, node: Concatenation):
        return self.visitChildren(node)

    def visitRepetition(self, node: Repetition):
        return self.visit(node.node)

    def visitStar(self, node: Star):
        return self.visit(node.node)

    def visitPlus(self, node: Plus):
        return self.visit(node.node)

    def visitOption(self, node: Option):
        return self.visit(node.node)

    # noinspection PyUnusedLocal
    def visitNonTerminalNode(self, node: NonTerminalNode):
        return self.default_result()

    # noinspection PyUnusedLocal
    def visitTerminalNode(self, node: TerminalNode):
        return self.default_result()

    # noinspection PyUnusedLocal
    def visitCharSet(self, node: CharSet):
        return self.default_result()


class Disambiguator(NodeVisitor):
    def __init__(self):
        self.known_disambiguations = {}

    def visit(
        self, node: Node
    ) -> Dict[Tuple[Union[NonTerminal, Terminal], ...], List[Tuple[Node, ...]]]:
        if node in self.known_disambiguations:
            return self.known_disambiguations[node]
        result = super().visit(node)
        self.known_disambiguations[node] = result
        return result

    def visitAlternative(
        self, node: Alternative
    ) -> Dict[Tuple[Union[NonTerminal, Terminal], ...], List[Tuple[Node, ...]]]:
        child_endpoints = {}
        for child in node.children():
            endpoints: Dict[
                Tuple[Union[NonTerminal, Terminal], ...], List[Tuple[Node, ...]]
            ] = self.visit(child)
            for children in endpoints:
                # prepend the alternative to all paths
                if children not in child_endpoints:
                    child_endpoints[children] = []
                # join observed paths (these are impossible to disambiguate)
                child_endpoints[children].extend(
                    (node,) + path for path in endpoints[children]
                )

        return child_endpoints

    def visitConcatenation(
        self, node: Concatenation
    ) -> Dict[Tuple[Union[NonTerminal, Terminal], ...], List[Tuple[Node, ...]]]:
        child_endpoints = {(): []}
        for child in node.children():
            next_endpoints = {}
            endpoints: Dict[
                Tuple[Union[NonTerminal, Terminal], ...], List[Tuple[Node, ...]]
            ] = self.visit(child)
            for children in endpoints:
                for existing in child_endpoints:
                    concatenation = existing + children
                    if concatenation not in next_endpoints:
                        next_endpoints[concatenation] = []
                    next_endpoints[concatenation].extend(child_endpoints[existing])
                    next_endpoints[concatenation].extend(endpoints[children])
            child_endpoints = next_endpoints

        return {
            children: [(node,) + path for path in child_endpoints[children]]
            for children in child_endpoints
        }

    def visitRepetition(
        self, node: Repetition
    ) -> Dict[Tuple[Union[NonTerminal, Terminal], ...], List[Tuple[Node, ...]]]:
        # repetitions are alternatives over concatenations
        implicit_alternative = next(node.descendents(None))
        return self.visit(implicit_alternative)

    def visitStar(
        self, node: Star
    ) -> Dict[Tuple[Union[NonTerminal, Terminal], ...], List[Tuple[Node, ...]]]:
        return self.visitRepetition(node)

    def visitPlus(
        self, node: Plus
    ) -> Dict[Tuple[Union[NonTerminal, Terminal], ...], List[Tuple[Node, ...]]]:
        return self.visitRepetition(node)

    def visitOption(
        self, node: Option
    ) -> Dict[Tuple[Union[NonTerminal, Terminal], ...], List[Tuple[Node, ...]]]:
        implicit_alternative = Alternative(
            [Concatenation([]), Concatenation([node.node])]
        )
        return self.visit(implicit_alternative)

    def visitNonTerminalNode(
        self, node: NonTerminalNode
    ) -> Dict[Tuple[Union[NonTerminal, Terminal], ...], List[Tuple[Node, ...]]]:
        return {(node.symbol,): [(node,)]}

    def visitTerminalNode(
        self, node: TerminalNode
    ) -> Dict[Tuple[Union[NonTerminal, Terminal], ...], List[Tuple[Node, ...]]]:
        return {(node.symbol,): [(node,)]}

    def visitCharSet(
        self, node: CharSet
    ) -> Dict[Tuple[Union[NonTerminal, Terminal], ...], List[Tuple[Node, ...]]]:
        return {(Terminal(c),): [(node, TerminalNode(Terminal(c)))] for c in node.chars}


class NonTerminalFinder(NodeVisitor):

    def __init__(self, grammar: "Grammar"):
        self.grammar = grammar

    def default_result(self):
        return []

    def aggregate_results(self, aggregate, result):
        aggregate.extend(result)
        return aggregate

    def visitNonTerminalNode(self, node: NonTerminalNode):
        if node.symbol.is_implicit:
            return self.visit(self.grammar.rules[node.symbol]) + [node]
        return [node]


class PacketForecaster(NodeVisitor):

    class MountingPath:
        def __init__(self, tree: DerivationTree, path: Tuple[NonTerminal, ...]):
            self.tree = tree
            self.path = path

        def __hash__(self):
            return hash((hash(self.tree), hash(self.path)))

        def __eq__(self, other):
            return hash(self) == hash(other)

        def __repr__(self):
            return repr(self.path)

    class ForcastingPacket:
        def __init__(self, node: NonTerminalNode):
            self.node = node
            self.paths: set[PacketForecaster.MountingPath] = set()

        def add_path(self, path: "PacketForecaster.MountingPath"):
            self.paths.add(path)

    class ForcastingNonTerminals:
        def __init__(self):
            self.nt_to_packet = dict[NonTerminal, PacketForecaster.ForcastingPacket]()

        def getNonTerminals(self) -> set[NonTerminal]:
            return set(self.nt_to_packet.keys())

        def __getitem__(self, item: NonTerminal):
            return self.nt_to_packet[item]

        def add_packet(self, packet: "PacketForecaster.ForcastingPacket"):
            if packet.node.symbol in self.nt_to_packet.keys():
                for path in packet.paths:
                    self.nt_to_packet[packet.node.symbol].add_path(path)
            else:
                self.nt_to_packet[packet.node.symbol] = packet

    class ForcastingResult:
        def __init__(self):
            # dict[roleName, dict[packetName, PacketForecaster.ForcastingPacket]]
            self.roles_to_packets = dict[str, PacketForecaster.ForcastingNonTerminals]()

        def getRoles(self) -> set[str]:
            return set(self.roles_to_packets.keys())

        def __getitem__(self, item: str):
            return self.roles_to_packets[item]

        def add_packet(self, role: str, packet: "PacketForecaster.ForcastingPacket"):
            if role not in self.roles_to_packets.keys():
                self.roles_to_packets[role] = PacketForecaster.ForcastingNonTerminals()
            self.roles_to_packets[role].add_packet(packet)

        def merge(self, other: "PacketForecaster.ForcastingResult"):
            c_new = deepcopy(self)
            c_other = deepcopy(other)
            for role, fnt in c_other.roles_to_packets.items():
                for fp in fnt.nt_to_packet.values():
                    c_new.add_packet(role, fp)
            return c_new

    def __init__(self, grammar: "Grammar", tree: DerivationTree | None = None):
        self.grammar = grammar
        self.tree = tree
        self.current_tree: list[list[DerivationTree] | None] = []
        self.current_path: list[NonTerminal] = []
        self.result = PacketForecaster.ForcastingResult()

    def add_option(self, node: NonTerminalNode):
        mounting_path = PacketForecaster.MountingPath(
            self.tree, tuple(self.current_path)
        )
        f_packet = PacketForecaster.ForcastingPacket(node)
        f_packet.add_path(mounting_path)
        self.result.add_packet(node.role, f_packet)

    def find(self):
        self.result = PacketForecaster.ForcastingResult()
        if self.tree is not None:
            self.current_path.append(self.tree.symbol)
            if len(self.tree.children) == 0:
                self.current_tree = [None]
            else:
                self.current_tree = [[self.tree.children[0]]]
        else:
            self.current_path.append(NonTerminal("<start>"))
            self.current_tree = [None]

        self.visit(self.grammar.rules[self.current_path[-1]])
        self.current_tree.pop()
        self.current_path.pop()
        return self.result

    def visitNonTerminalNode(self, node: NonTerminalNode):
        tree = self.current_tree[-1]
        if tree is not None:
            if tree[0].symbol != node.symbol:
                raise GrammarKeyError("Symbol mismatch")

        if node.role is not None:
            if tree is None:
                self.add_option(node)
                return False
            else:
                return True
        self.current_tree.append(None if tree is None else tree[0].children)
        self.current_path.append(node.symbol)
        try:
            result = self.visit(self.grammar.rules[node.symbol])
        finally:
            self.current_path.pop()
            self.current_tree.pop()
        return result

    def visitConcatenation(self, node: Concatenation):
        tree = self.current_tree[-1]
        child_idx = 0 if tree is None else (len(tree) - 1)
        continue_exploring = True
        if tree is not None:
            self.current_tree.append([tree[child_idx]])
            try:
                continue_exploring = self.visit(node.nodes[child_idx])
                child_idx += 1
            finally:
                self.current_tree.pop()
        while continue_exploring and child_idx < len(node.children()):
            next_child = node.children()[child_idx]
            self.current_tree.append(None)
            continue_exploring = self.visit(next_child)
            self.current_tree.pop()
            child_idx += 1
        return continue_exploring

    def visitAlternative(self, node: Alternative):
        tree = self.current_tree[-1]
        continue_exploring = True

        if tree is not None:
            self.current_tree.append([tree[0]])
            found = False
            for alt in node.alternatives:
                try:
                    continue_exploring = self.visit(alt)
                    found = True
                    break
                except GrammarKeyError as e:
                    pass
            self.current_tree.pop()
            if not found:
                raise GrammarKeyError("Alternative mismatch")
            return continue_exploring
        else:
            self.current_tree.append(None)
            for alt in node.alternatives:
                continue_exploring |= not self.visit(alt)
            self.current_tree.pop()
            return continue_exploring

    def visitRepetition(self, node: Repetition):
        tree = self.current_tree[-1]
        continue_exploring = True
        tree_len = 0
        if tree is not None:
            tree_len = len(tree)
            self.current_tree.append([tree[-1]])
            continue_exploring = self.visit(node.node)
            self.current_tree.pop()

        if continue_exploring and tree_len < node.max:
            self.current_tree.append(None)
            continue_exploring = self.visit(node.node)
            self.current_tree.pop()
            if continue_exploring:
                return continue_exploring
        if tree_len >= node.min:
            return True
        return continue_exploring

    def visitStar(self, node: Star):
        return self.visitRepetition(node)

    def visitPlus(self, node: Plus):
        return self.visitRepetition(node)

    def visitOption(self, node: Option):
        return self.visitRepetition(node)


class RoleAssigner:

    def __init__(
        self, implicite_role: str, grammar: "Grammar", processed_non_terminals: set[str]
    ):
        self.grammar = grammar
        self.seen_non_terminals = set()
        self.processed_non_terminals = set(processed_non_terminals)
        self.implicite_role = implicite_role

    def run(self, node: Node):
        non_terminals: list[NonTerminalNode] = NonTerminalFinder(self.grammar).visit(
            node
        )
        unprocessed_non_terminals = []
        for nt in non_terminals:
            if nt not in self.processed_non_terminals:
                unprocessed_non_terminals.append(nt)
        if node in unprocessed_non_terminals and not isinstance(node, NonTerminalNode):
            unprocessed_non_terminals.remove(node)
        child_roles = set()

        for c_node in unprocessed_non_terminals:
            child_roles = child_roles.union(c_node.tree_roles(self.grammar, False))

        if len(child_roles) == 0:
            return
        for c_node in unprocessed_non_terminals:
            if c_node.symbol.is_implicit:
                continue
            self.seen_non_terminals.add(c_node.symbol)
            if len(c_node.tree_roles(self.grammar, False)) != 0:
                continue
            c_node.role = self.implicite_role


class GrammarTruncator(NodeVisitor):
    def __init__(self, grammar: "Grammar", keep_roles: set[str]):
        self.grammar = grammar
        self.keep_roles = keep_roles

    def visitStar(self, node: Star):
        return self.visitRepetition(node)

    def visitPlus(self, node: Plus):
        return self.visitRepetition(node)

    def visitOption(self, node: Option):
        return self.visitRepetition(node)

    def visitAlternative(self, node: Alternative):
        for child in list(node.children()):
            if self.visit(child):
                node.alternatives.remove(child)
        if len(node.alternatives) == 0:
            return True
        return False

    def visitRepetition(self, node: Repetition):
        for child in list(node.children()):
            if self.visit(child):
                return True
        return False

    def visitConcatenation(self, node: Concatenation):
        for child in list(node.children()):
            if self.visit(child):
                node.nodes.remove(child)
        if len(node.nodes) == 0:
            return True
        return False

    def visitNonTerminalNode(self, node: NonTerminalNode):
        if node.symbol.is_implicit:
            return self.visit(self.grammar[node.symbol])
        if node.role is None or node.recipient is None:
            return False
        truncatable = True
        if node.role in self.keep_roles:
            truncatable = False
        if node.recipient in self.keep_roles:
            truncatable = False
        return truncatable

    def visitTerminalNode(self, node: TerminalNode):
        return False


class RoleNestingDetector(NodeVisitor):
    def __init__(self, grammar: "Grammar"):
        self.grammar = grammar
        self.seen_nt = set()
        self.current_path = list()

    def fail_on_nested_packet(self, start_symbol: NonTerminal):
        self.current_nt = start_symbol
        self.visit(self.grammar[start_symbol])

    def visitNonTerminalNode(self, node: NonTerminalNode):
        if node.symbol.is_implicit:
            return self.visit(self.grammar[node.symbol])

        self.current_path.append(node.symbol)
        if node.symbol not in self.seen_nt:
            self.seen_nt.add(node.symbol)
        elif node.role is not None and node.symbol in self.current_path:
            str_path = [str(p) for p in self.current_path]
            raise RuntimeError(
                f"Found illegal packet-definitions within packet-definition of non_terminal {node.symbol}! DerivationPath: "
                + " -> ".join(str_path)
            )
        else:
            return

        if node.role is not None:
            tree_roles = self.grammar[node.symbol].tree_roles(self.grammar, False)
            if len(tree_roles) != 0:
                raise RuntimeError(
                    f"Found illegal packet-definitions within packet-definition of non_terminal {node.symbol}: "
                    + ", ".join(tree_roles)
                )
            return

        self.visit(self.grammar[node.symbol])
        self.current_path.pop()


class ParseState:
    def __init__(
        self,
        nonterminal: NonTerminal,
        position: int,
        symbols: Tuple[Symbol, ...],
        dot: int = 0,
        children: Optional[List[DerivationTree]] = None,
        is_incomplete: bool = False,
    ):
        self.nonterminal = nonterminal
        self.position = position
        self.symbols = symbols
        self._dot = dot
        self.children = children or []
        self.is_incomplete = is_incomplete

    @property
    def dot(self):
        return self.symbols[self._dot] if self._dot < len(self.symbols) else None

    def finished(self):
        return self._dot >= len(self.symbols) and not self.is_incomplete

    def next_symbol_is_nonterminal(self):
        return self._dot < len(self.symbols) and self.symbols[self._dot].is_non_terminal

    def next_symbol_is_terminal(self):
        return self._dot < len(self.symbols) and self.symbols[self._dot].is_terminal

    def __hash__(self):
        return hash((self.nonterminal, self.position, self.symbols, self._dot))

    def __eq__(self, other):
        return (
            isinstance(other, ParseState)
            and self.nonterminal == other.nonterminal
            and self.position == other.position
            and self.symbols == other.symbols
            and self._dot == other._dot
        )

    def __repr__(self):
        return (
            f"({self.nonterminal} -> "
            + "".join(
                [
                    f"{'•' if i == self._dot else ''}{s!s}"
                    for i, s in enumerate(self.symbols)
                ]
            )
            + ("•" if self.finished() else "")
            + f", column {self.position}"
            + ")"
        )

    def next(self, position: Optional[int] = None):
        return ParseState(
            self.nonterminal,
            position or self.position,
            self.symbols,
            self._dot + 1,
            self.children[:],
        )


class Column:
    def __init__(self, states: Optional[List[ParseState]] = None):
        self.states = states or []
        self.unique = set(self.states)

    def __iter__(self):
        index = 0
        while index < len(self.states):
            yield self.states[index]
            index += 1

    def __len__(self):
        return len(self.states)

    def __getitem__(self, item):
        return self.states[item]

    def __setitem__(self, key, value):
        self.states[key] = value

    def __delitem__(self, key):
        del self.states[key]

    def __contains__(self, item):
        return item in self.unique

    def add(self, state: ParseState):
        if state not in self.unique:
            self.states.append(state)
            self.unique.add(state)
            return True
        return False

    def update(self, states: Set[ParseState]):
        for state in states:
            self.add(state)

    def __repr__(self):
        return f"Column({self.states})"


class Grammar(NodeVisitor):
    class Parser(NodeVisitor):
        def __init__(
            self,
            rules: Dict[NonTerminal, Node],
        ):
            self.grammar_rules = rules
            self._rules = {}
            self._implicit_rules = {}
            self._process()
            self._cache: Dict[Tuple[str, NonTerminal], DerivationTree, bool] = {}
            self._incomplete = set()
            self._max_position = -1

        def _process(self):
            for nonterminal in self.grammar_rules:
                self._rules[nonterminal] = {
                    tuple(a) for a in self.visit(self.grammar_rules[nonterminal])
                }
            for nonterminal in self._implicit_rules:
                self._implicit_rules[nonterminal] = {
                    tuple(a) for a in self._implicit_rules[nonterminal]
                }

        def get_new_name(self):
            return NonTerminal(f"<*{len(self._implicit_rules)}*>")

        def set_implicit_rule(self, rule: List[List[Node]]) -> NonTerminalNode:
            nonterminal = self.get_new_name()
            self._implicit_rules[nonterminal] = rule
            return nonterminal

        def default_result(self):
            return []

        def aggregate_results(self, aggregate, result):
            aggregate.extend(result)
            return aggregate

        def visitConcatenation(self, node: Concatenation):
            result = [[]]
            for child in node.children():
                to_add = self.visit(child)
                new_result = []
                for r in result:
                    for a in to_add:
                        new_result.append(r + a)
                result = new_result
            return result

        def visitRepetition(self, node: Repetition):
            alternatives = self.visit(node.node)
            nt = self.set_implicit_rule(alternatives)
            prev = None
            for rep in range(node.min, node.max):
                alts = [[nt]]
                if prev is not None:
                    alts.append([nt, prev])
                prev = self.set_implicit_rule(alts)
            alts = [node.min * [nt]]
            if prev is not None:
                alts.append(node.min * [nt] + [prev])
            min_nt = self.set_implicit_rule(alts)
            return [[min_nt]]

        def visitStar(self, node: Star):
            alternatives = [[]]
            nt = self.set_implicit_rule(alternatives)
            for r in self.visit(node.node):
                alternatives.append(r + [nt])
            return [[nt]]

        def visitPlus(self, node: Plus):
            alternatives = []
            nt = self.set_implicit_rule(alternatives)
            for r in self.visit(node.node):
                alternatives.append(r)
                alternatives.append(r + [nt])
            return [[nt]]

        def visitOption(self, node: Option):
            return [[Terminal("")]] + self.visit(node.node)

        def visitNonTerminalNode(self, node: NonTerminalNode):
            return [[node.symbol]]

        def visitTerminalNode(self, node: TerminalNode):
            return [[node.symbol]]

        def predict(
            self, state: ParseState, table: List[Set[ParseState] | Column], k: int
        ):
            if state.dot in self._rules:
                table[k].update(
                    {
                        ParseState(state.dot, k, rule, 0)
                        for rule in self._rules[state.dot]
                    }
                )
            elif state.dot in self._implicit_rules:
                table[k].update(
                    {
                        ParseState(state.dot, k, rule, 0)
                        for rule in self._implicit_rules[state.dot]
                    }
                )

        def scan_bit(
            self,
            state: ParseState,
            word: str | bytes,
            table: List[Set[ParseState] | Column],
            k: int,
            w: int,
            bit_count: int,
        ) -> bool:
            """
            Scan a bit from the input `word`.
            `table` is the parse table (may be modified by this function).
            `table[k]` is the current column.
            `word[w]` is the current byte.
            `bit_count` is the current bit position (7-0).
            Return True if a bit was matched, False otherwise.
            """
            assert isinstance(state.dot.symbol, int)
            assert 0 <= bit_count <= 7

            if w >= len(word):
                return False

            # Get the highest bit. If `word` is bytes, word[w] is an integer.
            byte = ord(word[w]) if isinstance(word, str) else word[w]
            bit = (byte >> bit_count) & 1

            # LOGGER.debug(f"Checking {state.dot} against {bit}")
            match, match_length = state.dot.check(bit)
            if not match:
                # LOGGER.debug(f"No match")
                return False

            # Found a match
            # LOGGER.debug(f"Found bit {bit}")
            next_state = state.next()
            tree = DerivationTree(Terminal(bit))
            next_state.children.append(tree)
            # LOGGER.debug(f"Added tree {tree.to_string()!r} to state {next_state!r}")
            # Insert a new table entry with next state
            # This is necessary, as our initial table holds one entry
            # per input byte, yet needs to be expanded to hold the bits, too.
            table.insert(k + 1, Column())
            table[k + 1].add(next_state)

            # Save the maximum position reached, so we can report errors
            self._max_position = max(self._max_position, w)

            return True

        def scan_bytes(
            self,
            state: ParseState,
            word: str | bytes,
            table: List[Set[ParseState] | Column],
            k: int,
            w: int,
        ) -> bool:
            """
            Scan a byte from the input `word`.
            `state` is the current parse state.
            `table` is the parse table.
            `table[k]` is the current column.
            `word[w]` is the current byte.
            Return True if a byte was matched, False otherwise.
            """

            assert not isinstance(state.dot.symbol, int)
            assert not state.dot.is_regex

            # LOGGER.debug(f"Checking byte(s) {state.dot!r} at position {w:#06x} ({w}) {word[w:]!r}")

            match, match_length = state.dot.check(word[w:])
            if not match:
                return False

            # Found a match
            # LOGGER.debug(f"Matched byte(s) {state.dot!r} at position {w:#06x} ({w}) (len = {match_length}) {word[w:w + match_length]!r}")
            next_state = state.next()
            next_state.children.append(
                DerivationTree(Terminal(word[w : w + match_length]))
            )
            table[k + match_length].add(next_state)
            # LOGGER.debug(f"Next state: {next_state} at column {k + match_length}")
            self._max_position = max(self._max_position, w + match_length)

            return True

        def scan_regex(
            self,
            state: ParseState,
            word: str | bytes,
            table: List[Set[ParseState] | Column],
            k: int,
            w: int,
        ) -> bool:
            """
            Scan a byte from the input `word`.
            `state` is the current parse state.
            `table` is the parse table.
            `table[k]` is the current column.
            `word[w]` is the current byte.
            Return (True, #bytes) if bytes were matched, (False, 0) otherwise.
            """

            assert not isinstance(state.dot.symbol, int)
            assert state.dot.is_regex

            # LOGGER.debug(f"Checking regex {state.dot!r} at position {w:#06x} ({w}) {word[w:]!r}")

            match, match_length = state.dot.check(word[w:])
            if not match:
                return False

            # Found a match
            # LOGGER.debug(f"Matched regex {state.dot!r} at position {w:#06x} ({w}) (len = {match_length}) {word[w:w+match_length]!r}")
            next_state = state.next()
            next_state.children.append(
                DerivationTree(Terminal(word[w : w + match_length]))
            )
            table[k + match_length].add(next_state)
            # LOGGER.debug(f"Next state: {next_state} at column {k + match_length}")
            self._max_position = max(self._max_position, w + match_length)
            return True

        def complete(
            self,
            state: ParseState,
            table: List[Set[ParseState] | Column],
            k: int,
            use_implicit: bool = False,
        ):
            for s in list(table[state.position]):
                if s.dot == state.nonterminal:
                    s = s.next()
                    table[k].add(s)
                    if state.nonterminal in self._rules:
                        s.children.append(
                            DerivationTree(state.nonterminal, state.children)
                        )
                    else:
                        if use_implicit and state.nonterminal in self._implicit_rules:
                            s.children.append(
                                DerivationTree(
                                    NonTerminal(state.nonterminal.symbol),
                                    state.children,
                                )
                            )
                        else:
                            s.children.extend(state.children)

        def _parse_forest(
            self,
            word: str,
            start: str | NonTerminal = "<start>",
            *,
            allow_incomplete: bool = False,
        ):
            """
            Parse a forest of input trees from `word`.
            `start` is the start symbol (default: `<start>`).
            if `allow_incomplete` is True, the function will return trees even if the input ends prematurely.
            """
            if isinstance(start, str):
                start = NonTerminal(start)

            # LOGGER.debug(f"Parsing {word} into {start!s}")

            # Initialize the table
            table: list[set[ParseState] | Column] = [
                Column() for _ in range(len(word) + 1)
            ]
            implicit_start = NonTerminal("<*start*>")
            table[0].add(ParseState(implicit_start, 0, (start,)))

            # Save the maximum scan position, so we can report errors
            self._max_position = -1

            # Index into the input word
            w = 0

            # Index into the current table.
            # Due to bits parsing, this may differ from the input position w.
            k = 0

            # If >= 0, indicates the next bit to be scanned (7-0)
            bit_count = -1

            while k < len(table):
                # LOGGER.debug(f"Processing {len(table[k])} states at column {k}")
                for state in table[k]:
                    # True iff we have processed all characters
                    # (or some bits of the last character)
                    at_end = w >= len(word) # or (bit_count > 0 and w == len(word) - 1)

                    if at_end:
                        if allow_incomplete:
                            if state.nonterminal == implicit_start:
                                self._incomplete.update(state.children)
                            state.is_incomplete = True
                            self.complete(state, table, k)

                    if state.finished():
                        # LOGGER.debug(f"Finished")
                        if state.nonterminal == implicit_start:
                            if at_end:
                                # LOGGER.debug(f"Found {len(state.children)} parse tree(s)")
                                for child in state.children:
                                    yield child

                        self.complete(state, table, k)
                    elif not state.is_incomplete:
                        if state.next_symbol_is_nonterminal():
                            self.predict(state, table, k)
                            # LOGGER.debug(f"Predicted {state} at position {w:#06x} ({w}) {word[w:]!r}")
                        else:
                            if isinstance(state.dot.symbol, int):
                                # Scan a bit
                                if bit_count < 0:
                                    bit_count = 7
                                match = self.scan_bit(
                                    state, word, table, k, w, bit_count
                                )
                                if match:
                                    # LOGGER.debug(f"Matched bit {state} at position {w:#06x} ({w}) {word[w:]!r}")
                                    pass
                            else:
                                # Scan a regex or a byte
                                if 0 <= bit_count <= 7:
                                    # LOGGER.warning(f"Position {w:#06x} ({w}): Parsing a byte while expecting bit {bit_count}. Check if bits come in multiples of eight")

                                    # We are still expecting bits here:
                                    #
                                    # * we may have _peeked_ at a bit,
                                    # without actually parsing it; or
                                    # * we may have a grammar with bits
                                    # that do not come in multiples of 8.
                                    #
                                    # In either case, we need to get back
                                    # to scanning bytes here.
                                    bit_count = -1

                                # LOGGER.debug(f"Checking byte(s) {state} at position {w:#06x} ({w}) {word[w:]!r}")
                                if state.dot.is_regex:
                                    match = self.scan_regex(state, word, table, k, w)
                                else:
                                    match = self.scan_bytes(state, word, table, k, w)

                # LOGGER.debug(f"Scanned byte at position {w:#06x} ({w}); bit_count = {bit_count}")
                if bit_count >= 0:
                    # Advance by one bit
                    bit_count -= 1
                if bit_count < 0:
                    # Advance to next byte
                    w += 1

                k += 1

        def parse_forest(
            self,
            word: str | bytes | DerivationTree,
            start: str | NonTerminal = "<start>",
            *,
            allow_incomplete: bool = False,
        ):
            """
            Yield multiple parse alternatives, using a cache.
            """
            if isinstance(word, DerivationTree):
                word = word.value()  # type: ignore
            if isinstance(word, int):
                word = str(word)
            assert isinstance(word, str) or isinstance(word, bytes)

            if isinstance(start, str):
                start = NonTerminal(start)
            assert isinstance(start, NonTerminal)

            cache_key = (word, start, allow_incomplete)
            if cache_key in self._cache:
                forest = self._cache[cache_key]
                for tree in forest:
                    yield deepcopy(tree)
                return

            self._incomplete = set()
            forest = []
            for tree in self._parse_forest(
                word, start, allow_incomplete=allow_incomplete
            ):
                forest.append(tree)
                yield tree

            if allow_incomplete:
                for tree in self._incomplete:
                    forest.append(tree)
                    yield tree

            # Cache entire forest
            self._cache[cache_key] = forest

        def parse_incomplete(
            self,
            word: str | bytes | DerivationTree,
            start: str | NonTerminal = "<start>",
        ):
            """
            Yield multiple parse alternatives,
            even for incomplete inputs
            """
            return self.parse_forest(word, start, allow_incomplete=True)

        def parse(
            self,
            word: str | bytes | DerivationTree,
            start: str | NonTerminal = "<start>",
        ):
            """
            Return the first parse alternative,
            or `None` if no parse is possible
            """
            tree_gen = self.parse_forest(word, start=start)
            return next(tree_gen, None)

        def max_position(self):
            """Return the maximum position reached during parsing."""
            return self._max_position

    def __init__(
        self,
        rules: Optional[Dict[NonTerminal, Node]] = None,
        fuzzing_mode: Optional[FuzzingMode] = FuzzingMode.COMPLETE,
        local_variables: Optional[Dict[str, Any]] = None,
        global_variables: Optional[Dict[str, Any]] = None,
    ):
        self.rules = rules or {}
        self.generators = {}
        self.fuzzing_mode = fuzzing_mode
        self._parser = Grammar.Parser(self.rules)
        self._local_variables = local_variables or {}
        self._global_variables = global_variables or {}
        self._visited = set()

    def generate_string(self, symbol: str | NonTerminal = "<start>") -> str | Tuple:
        if isinstance(symbol, str):
            symbol = NonTerminal(symbol)
        return eval(
            self.generators[symbol], self._global_variables, self._local_variables
        )

    def generate(self, symbol: str | NonTerminal = "<start>") -> DerivationTree:
        string = self.generate_string(symbol)
        if not (isinstance(string, str) or isinstance(string, tuple) or isinstance(string, bytes)):
            raise TypeError(
                f"Generator {self.generators[symbol]} must return string, tuple or bytes"
            )

        if isinstance(string, tuple):
            string = str(DerivationTree.from_tree(string))
        tree = self.parse(string, symbol)
        if tree is None:
            raise ValueError(
                f"Failed to parse generated string: {string} for {symbol} with generator {self.generators[symbol]}"
            )
        return tree

    def assign_roles(
        self,
        tree: DerivationTree,
        roles: list[RoledMessage],
        parent_symbol=NonTerminal("<start>"),
    ):
        return self._assign_roles(tree, list(roles), parent_symbol)

    def _assign_roles(
        self, tree: DerivationTree, roles: list[RoledMessage], parent_symbol
    ):
        if len(roles) == 0:
            return True
        first = roles[0]
        current_str = str(tree)
        if not current_str.startswith(str(first.msg)):
            return False
        if current_str == str(first.msg):
            if parent_symbol in self.rules:
                nodes = []
                rule = self.rules[parent_symbol]
                nodes.append(rule)
                nodes.extend(rule.children())
                nodes = list(filter(lambda x: isinstance(x, NonTerminalNode), nodes))
                for node in nodes:
                    if tree.symbol == node.symbol and first.role == node.role:
                        tree.role = first.role
                        roles.remove(first)
                        return len(roles) == 0

        for child in tree.children:
            if self._assign_roles(child, roles, tree.symbol):
                return True
        return len(roles) == 0

    def fuzz(
        self,
        start: str | NonTerminal = "<start>",
        max_nodes: int = 50,
        mode: FuzzingMode = None,
        in_role: str = None,
    ) -> DerivationTree:
        if isinstance(start, str):
            start = NonTerminal(start)
        return NonTerminalNode(start).fuzz(self, max_nodes=max_nodes, in_role=in_role)[
            0
        ]

    def update(self, grammar: "Grammar" | Dict[NonTerminal, Node], prime=True):
        if isinstance(grammar, Grammar):
            generators = grammar.generators
            local_variables = grammar._local_variables
            global_variables = grammar._global_variables
            rules = grammar.rules
            fuzzing_mode = grammar.fuzzing_mode
        else:
            rules = grammar
            generators = local_variables = global_variables = {}
            fuzzing_mode = FuzzingMode.COMPLETE

        self.rules.update(rules)
        self.fuzzing_mode = fuzzing_mode
        self.generators.update(generators)

        for symbol in rules.keys():
            # We're updating from a grammar with a rule, but no generator,
            # so we should remove the generator if it exists
            if symbol not in generators and symbol in self.generators:
                del self.generators[symbol]

        self._parser = Grammar.Parser(self.rules)
        self._local_variables.update(local_variables)
        self._global_variables.update(global_variables)
        if prime:
            self.prime()

    def parse(
        self,
        word: str | bytes | DerivationTree,
        start: str | NonTerminal = "<start>",
    ):
        return self._parser.parse(word, start)

    def parse_forest(
        self,
        word: str | bytes | DerivationTree,
        start: str | NonTerminal = "<start>",
        allow_incomplete: bool = False,
    ):
        return self._parser.parse_forest(word, start, allow_incomplete=allow_incomplete)

    def parse_incomplete(
        self,
        word: str | bytes | DerivationTree,
        start: str | NonTerminal = "<start>",
    ):
        return self._parser.parse_incomplete(word, start)

    def max_position(self):
        """Return the maximum position reached during last parsing."""
        return self._parser.max_position()

    def __contains__(self, item: str | NonTerminal):
        if isinstance(item, str):
            item = NonTerminal(item)
        return item in self.rules

    def __getitem__(self, item: str | NonTerminal):
        if isinstance(item, str):
            item = NonTerminal(item)
        return self.rules[item]

    def __setitem__(self, key: str | NonTerminal, value: Node):
        if isinstance(key, str):
            key = NonTerminal(key)
        self.rules[key] = value

    def __delitem__(self, key: str | NonTerminal):
        if isinstance(key, str):
            key = NonTerminal(key)
        del self.rules[key]

    def __iter__(self):
        return iter(self.rules)

    def __len__(self):
        return len(self.rules)

    def __repr__(self):
        return "\n".join(
            [
                f"{key} ::= {str(value)}{' := ' + self.generators[key] if key in self.generators else ''}"
                for key, value in self.rules.items()
            ]
        )

    def roles(self, include_recipients: bool = True):
        found_roles = set()
        for nt, rule in self.rules.items():
            if nt.is_implicit:
                continue
            found_roles = found_roles.union(rule.tree_roles(self, include_recipients))
        return found_roles

    def get_repr_for_rule(self, symbol: str | NonTerminal):
        if isinstance(symbol, str):
            symbol = NonTerminal(symbol)
        return (
            f"{symbol} ::= {self.rules[symbol]}"
            f"{' := ' + self.generators[symbol] if symbol in self.generators else ''}"
        )

    @staticmethod
    def dummy():
        return Grammar({})

    def set_generator(self, symbol: str | NonTerminal, param: str):
        if isinstance(symbol, str):
            symbol = NonTerminal(symbol)
        self.generators[symbol] = param

    def has_generator(self, symbol: str | NonTerminal):
        if isinstance(symbol, str):
            symbol = NonTerminal(symbol)
        return symbol in self.generators

    def get_generator(self, symbol: str | NonTerminal):
        if isinstance(symbol, str):
            symbol = NonTerminal(symbol)
        return self.generators.get(symbol, None)

    def update_parser(self):
        self._parser = Grammar.Parser(self.rules)

    def compute_kpath_coverage(
        self, derivation_trees: List[DerivationTree], k: int
    ) -> float:
        """
        Computes the k-path coverage of the grammar given a set of derivation trees.
        Returns a score between 0 and 1 representing the fraction of k-paths covered.
        """
        # Generate all possible k-paths in the grammar
        all_k_paths = self._generate_all_k_paths(k)

        # Extract k-paths from the derivation trees
        covered_k_paths = set()
        for tree in derivation_trees:
            covered_k_paths.update(self._extract_k_paths_from_tree(tree, k))

        # Compute coverage score
        if not all_k_paths:
            return 1.0  # If there are no k-paths, coverage is 100%
        return len(covered_k_paths) / len(all_k_paths)

    def _generate_all_k_paths(self, k: int) -> Set[Tuple[Node, ...]]:
        """
        Computes the *k*-paths for this grammar, constructively. See: doi.org/10.1109/ASE.2019.00027

        :param k: The length of the paths.
        :return: All paths of length up to *k* within this grammar.
        """

        initial = set()
        initial_work: [Node] = [NonTerminalNode(name) for name in self.rules.keys()]  # type: ignore
        while initial_work:
            node = initial_work.pop(0)
            if node in initial:
                continue
            initial.add(node)
            initial_work.extend(node.descendents(self.rules))

        work: List[Set[Tuple[Node]]] = [set((x,) for x in initial)]

        for _ in range(1, k):
            next_work = set()
            for base in work[-1]:
                for descendent in base[-1].descendents(self.rules):
                    next_work.add(base + (descendent,))
            work.append(next_work)

        # return set.union(*work)
        return work[-1]

    @staticmethod
    def _extract_k_paths_from_tree(
        tree: DerivationTree, k: int
    ) -> Set[Tuple[Node, ...]]:
        """
        Extracts all k-length paths (k-paths) from a derivation tree.
        """
        paths = set()

        def traverse(node: DerivationTree, current_path: Tuple[str, ...]):
            new_path = current_path + (node.symbol.symbol,)
            if len(new_path) == k:
                paths.add(new_path)
                # Do not traverse further to keep path length at k
                return
            for child in node.children:
                traverse(child, new_path)

        traverse(tree, ())
        return paths

    def prime(self):
        nodes = sum([self.visit(self.rules[symbol]) for symbol in self.rules], [])
        while nodes:
            node = nodes.pop(0)
            if node.node_type == NodeType.TERMINAL:
                continue
            elif node.node_type == NodeType.NON_TERMINAL:
                if node.symbol not in self.rules:
                    raise ValueError(f"Symbol {node.symbol} not found in grammar")
                if self.rules[node.symbol].distance_to_completion == float("inf"):
                    nodes.append(node)
                else:
                    node.distance_to_completion = (
                        self.rules[node.symbol].distance_to_completion + 1
                    )
            elif node.node_type == NodeType.ALTERNATIVE:
                node.distance_to_completion = (
                    min([n.distance_to_completion for n in node.alternatives]) + 1
                )
                if node.distance_to_completion == float("inf"):
                    nodes.append(node)
            elif node.node_type == NodeType.CONCATENATION:
                if any([n.distance_to_completion == float("inf") for n in node.nodes]):
                    nodes.append(node)
                else:
                    node.distance_to_completion = (
                        sum([n.distance_to_completion for n in node.nodes]) + 1
                    )
            elif node.node_type == NodeType.REPETITION:
                if node.node.distance_to_completion == float("inf"):
                    nodes.append(node)
                else:
                    node.distance_to_completion = (
                        node.node.distance_to_completion * node.min + 1
                    )
            else:
                raise ValueError(f"Unknown node type {node.node_type}")

    def default_result(self):
        return []

    def aggregate_results(self, aggregate, result):
        aggregate.extend(result)
        return aggregate

    def visitAlternative(self, node: Alternative):
        return self.visitChildren(node) + [node]

    def visitConcatenation(self, node: Concatenation):
        return self.visitChildren(node) + [node]

    def visitRepetition(self, node: Repetition):
        return self.visit(node.node) + [node]

    def visitStar(self, node: Star):
        return self.visit(node.node) + [node]

    def visitPlus(self, node: Plus):
        return self.visit(node.node) + [node]

    def visitOption(self, node: Option):
        return self.visit(node.node) + [node]

    def visitNonTerminalNode(self, node: NonTerminalNode):
        return [node]

    def visitTerminalNode(self, node: TerminalNode):
        return []

    def visitCharSet(self, node: CharSet):
        return []

    def compute_k_paths(self, k: int) -> Set[Tuple[Node, ...]]:
        """
        Computes all possible k-paths in the grammar.

        :param k: The length of the paths.
        :return: A set of tuples, each tuple representing a k-path as a sequence of symbols.
        """
        return self._generate_all_k_paths(k)

    def traverse_derivation(
        self,
        tree: DerivationTree,
        disambiguator: Disambiguator = Disambiguator(),
        paths: Set[Tuple[Node, ...]] = None,
        cur_path: Tuple[Node, ...] = None,
    ) -> Set[Tuple[Node, ...]]:
        if paths is None:
            paths = set()
        if tree.symbol.is_terminal:
            if cur_path is None:
                cur_path = (TerminalNode(tree.symbol),)
            paths.add(cur_path)
        else:
            if cur_path is None:
                cur_path = (NonTerminalNode(tree.symbol),)
            assert tree.symbol == typing.cast(NonTerminalNode, cur_path[-1]).symbol
            disambiguation = disambiguator.visit(self.rules[tree.symbol])
            for tree, path in zip(
                tree.children, disambiguation[tuple(c.symbol for c in tree.children)]
            ):
                self.traverse_derivation(tree, disambiguator, paths, cur_path + path)
        return paths

    def compute_grammar_coverage(
        self, derivation_trees: List[DerivationTree], k: int
    ) -> Tuple[float, int, int]:
        """
        Compute the coverage of k-paths in the grammar based on the given derivation trees.

        :param derivation_trees: A list of derivation trees (solutions produced by FANDANGO).
        :param k: The length of the paths (k).
        :return: A float between 0 and 1 representing the coverage.
        """

        # Compute all possible k-paths in the grammar
        all_k_paths = self.compute_k_paths(k)

        disambiguator = Disambiguator()

        # Extract k-paths from the derivation trees
        covered_k_paths = set()
        for tree in derivation_trees:
            for path in self.traverse_derivation(tree, disambiguator):
                # for length in range(1, k + 1):
                for window in range(len(path) - k + 1):
                    covered_k_paths.add(path[window : window + k])

        # Compute coverage
        if not all_k_paths:
            raise ValueError("No k-paths found in the grammar")

        return (
            len(covered_k_paths) / len(all_k_paths),
            len(covered_k_paths),
            len(all_k_paths),
        )

    def get_python_env(self):
        return self._global_variables, self._local_variables

    def contains_type(self, tp: type, *, start="<start>") -> bool:
        """
        Return true if the grammar can produce an element of type `tp` (say, `int` or `bytes`).
        * `start`: a start symbol other than `<start>`.
        """
        if isinstance(start, str):
            start = NonTerminal(start)

        # We start on the right hand side of the start symbol
        start_node = self.rules[start]
        seen = set()

        def node_matches(node):
            if node in seen:
                return False
            seen.add(node)

            if isinstance(node, TerminalNode) and isinstance(node.symbol.symbol, tp):
                return True
            if any(node_matches(child) for child in node.children()):
                return True
            if isinstance(node, NonTerminalNode):
                return node_matches(self.rules[node.symbol])
            return False

        return node_matches(start_node)

    def contains_bits(self, *, start="<start>") -> bool:
        """
        Return true iff the grammar can produce a bit element (0 or 1).
        * `start`: a start symbol other than `<start>`.
        """
        return self.contains_type(int, start=start)

    def contains_bytes(self, *, start="<start>") -> bool:
        """
        Return true iff the grammar can produce a bytes element.
        * `start`: a start symbol other than `<start>`.
        """
        return self.contains_type(bytes, start=start)

    def contains_strings(self, *, start="<start>") -> bool:
        """
        Return true iff the grammar can produce a (UTF-8) string element.
        * `start`: a start symbol other than `<start>`.
        """
        return self.contains_type(str, start=start)<|MERGE_RESOLUTION|>--- conflicted
+++ resolved
@@ -295,7 +295,6 @@
 
         if self.symbol in grammar.generators:
             generated = grammar.generate(self.symbol)
-<<<<<<< HEAD
             generated.set_all_read_only(True)
             generated.read_only = False
             return [generated]
@@ -317,14 +316,6 @@
             read_only=False,
         )
         return [tree]
-=======
-            # Prevent children from being overwritten without executing generator
-            generated.set_all_read_only(True)
-            generated.read_only = False
-            return [generated]
-        children = grammar[self.symbol].fuzz(grammar, max_nodes - 1)
-        return [DerivationTree(self.symbol, children)]
->>>>>>> eceb6ea2
 
     def accept(self, visitor: "NodeVisitor"):
         return visitor.visitNonTerminalNode(self)
