import abc
import copy
import enum
import random
import typing
import exrex

from copy import deepcopy
from typing import Dict, List, Optional, Tuple, Set, Any, Union, Iterator, overload

<<<<<<< HEAD
from fandango.language.symbol import NonTerminal, Terminal, Symbol
from fandango.language.tree import DerivationTree, RoledMessage
=======
from fandango.language.symbol import NonTerminal, Symbol, Terminal
from fandango.language.tree import DerivationTree
>>>>>>> 6102cd82
from fandango.logger import LOGGER

MAX_REPETITIONS = 5


class NodeType(enum.Enum):
    ALTERNATIVE = "alternative"
    CONCATENATION = "concatenation"
    REPETITION = "repetition"
    STAR = "star"
    PLUS = "plus"
    OPTION = "option"
    NON_TERMINAL = "non_terminal"
    TERMINAL = "terminal"
    CHAR_SET = "char_set"

    def __repr__(self):
        return str(self)

    def __str__(self):
        return self.value


class FuzzingMode(enum.Enum):
    COMPLETE = 0
    IO = 1


class GrammarKeyError(KeyError):
    pass


class Node(abc.ABC):
    def __init__(
        self, node_type: NodeType, distance_to_completion: float = float("inf")
    ):
        self.node_type = node_type
        self.distance_to_completion = distance_to_completion

    def fuzz(
        self, grammar: "Grammar", max_nodes: int = 100, in_role: str = None
    ) -> List[DerivationTree]:
        return []

    @abc.abstractmethod
    def accept(self, visitor: "NodeVisitor"):
        raise NotImplementedError("accept method not implemented")

    def tree_roles(self, grammar: "Grammar", include_recipients: bool = True):
        return self._tree_roles(grammar, set(), include_recipients)

    def _tree_roles(
        self,
        grammar: "Grammar",
        seen_nonterminals: set[NonTerminal],
        include_recipients: bool,
    ):
        roles = set()
        for child in self.children():
            roles = roles.union(
                child._tree_roles(grammar, seen_nonterminals, include_recipients)
            )
        return roles

    def children(self):
        return []

    def __repr__(self):
        return ""

    def __str__(self):
        return self.__repr__()

    def descendents(self, rules: Dict[NonTerminal, "Node"]) -> Iterator["Node"]:
        """
        Returns an iterator of the descendents of this node.

        :param rules: The rules upon which to base non-terminal lookups.
        :return An iterator over the descendent nodes.
        """
        yield from ()


class Alternative(Node):
    def __init__(self, alternatives: list[Node]):
        super().__init__(NodeType.ALTERNATIVE)
        self.alternatives = alternatives

    def fuzz(
        self, grammar: "Grammar", max_nodes: int = 100, in_role: str = None
    ) -> List[DerivationTree]:
        if self.distance_to_completion >= max_nodes:
            min_ = min(self.alternatives, key=lambda x: x.distance_to_completion)
            return random.choice(
                [
                    a
                    for a in self.alternatives
                    if a.distance_to_completion <= min_.distance_to_completion
                ]
            ).fuzz(grammar, 0, in_role)
        return random.choice(self.alternatives).fuzz(grammar, max_nodes - 1, in_role)

    def accept(self, visitor: "NodeVisitor"):
        return visitor.visitAlternative(self)

    def children(self):
        return self.alternatives

    def __getitem__(self, item):
        return self.alternatives.__getitem__(item)

    def __len__(self):
        return len(self.alternatives)

    def __repr__(self):
        return "(" + " | ".join(map(repr, self.alternatives)) + ")"

    def __str__(self):
        return "(" + " | ".join(map(str, self.alternatives)) + ")"

    def descendents(self, rules: Dict[NonTerminal, "Node"]) -> Iterator["Node"]:
        yield from self.alternatives


class Concatenation(Node):
    def __init__(self, nodes: list[Node]):
        super().__init__(NodeType.CONCATENATION)
        self.nodes = nodes

    def fuzz(
        self, grammar: "Grammar", max_nodes: int = 100, in_role: str = None
    ) -> List[DerivationTree]:
        trees = []
        for idx, node in enumerate(self.nodes):
            if node.distance_to_completion >= max_nodes:
                tree = node.fuzz(grammar, 0, in_role)
            else:
                tree = node.fuzz(grammar, max_nodes - 1, in_role)
            trees.extend(tree)
            max_nodes -= sum(t.size() for t in tree)
        return trees

    def accept(self, visitor: "NodeVisitor"):
        return visitor.visitConcatenation(self)

    def children(self):
        return self.nodes

    def __getitem__(self, item):
        return self.nodes.__getitem__(item)

    def __len__(self):
        return len(self.nodes)

    def __repr__(self):
        return " ".join(map(repr, self.nodes))

    def __str__(self):
        return " ".join(map(str, self.nodes))

    def descendents(self, rules: Dict[NonTerminal, "Node"]) -> Iterator["Node"]:
        yield from self.nodes


class Repetition(Node):
    def __init__(self, node: Node, min_: int = 0, max_: int = MAX_REPETITIONS):
        super().__init__(NodeType.REPETITION)
        if min_ < 0:
            raise ValueError(
                f"Minimum repetitions {min_} must be greater than or equal to 0"
            )
        if max_ <= 0 or max_ < min_:
            raise ValueError(
                f"Maximum repetitions {max_} must be greater than 0 or greater than min {min_}"
            )
        self.node = node
        self.min = min_
        self.max = max_

    def accept(self, visitor: "NodeVisitor"):
        return visitor.visitRepetition(self)

    def fuzz(
        self, grammar: "Grammar", max_nodes: int = 100, in_role: str = None
    ) -> List[DerivationTree]:
        repetitions = random.randint(self.min, self.max)
        trees = []
        for rep in range(repetitions):
            if self.node.distance_to_completion >= max_nodes:
                if rep > self.min:
                    break
                tree = self.node.fuzz(grammar, 0, in_role)
            else:
                tree = self.node.fuzz(grammar, max_nodes - 1, in_role)
            trees.extend(tree)
            max_nodes -= sum(t.size() for t in tree)
        return trees

    def __repr__(self):
        if self.min == self.max:
            return f"{self.node}{{{self.min}}}"
        return f"{self.node}{{{self.min},{self.max}}}"

<<<<<<< HEAD
    def children(self):
        return [self.node]
=======
    def __str__(self):
        if self.min == self.max:
            return f"{self.node!s}{{{self.min}}}"
        return f"{self.node!s}{{{self.min},{self.max}}}"
>>>>>>> 6102cd82

    def descendents(self, rules: Dict[NonTerminal, "Node"] | None) -> Iterator["Node"]:
        base = []
        if self.min == 0:
            base.append(TerminalNode(Terminal("")))
        if self.min <= 1 <= self.max:
            base.append(self.node)
        yield Alternative(
            base
            + [
                Concatenation([self.node] * r)
                for r in range(max(2, self.min), self.max + 1)
            ]
        )


class Star(Repetition):
    def __init__(self, node: Node):
        super().__init__(node, 0)

    def accept(self, visitor: "NodeVisitor"):
        return visitor.visitStar(self)

    def __repr__(self):
        return f"{self.node}*"

    def __str__(self):
        return f"{self.node!s}*"


class Plus(Repetition):
    def __init__(self, node: Node):
        super().__init__(node, 1)

    def accept(self, visitor: "NodeVisitor"):
        return visitor.visitPlus(self)

    def __repr__(self):
        return f"{self.node}+"

    def __str__(self):
        return f"{self.node!s}+"


class Option(Repetition):
    def __init__(self, node: Node):
        super().__init__(node, 0, 1)

    def accept(self, visitor: "NodeVisitor"):
        return visitor.visitOption(self)

    def __repr__(self):
        return f"{self.node}?"

    def __str__(self):
        return f"{self.node!s}?"

    def descendents(self, rules: Dict[NonTerminal, "Node"]) -> Iterator["Node"]:
        yield from (self.node, TerminalNode(Terminal("")))


class NonTerminalNode(Node):
    def __init__(self, symbol: NonTerminal, role: str = None, recipient: str = None):
        super().__init__(NodeType.NON_TERMINAL)
        self.symbol = symbol
        self.role = role
        self.recipient = recipient

    def fuzz(
        self, grammar: "Grammar", max_nodes: int = 100, in_role: str = None
    ) -> List[DerivationTree]:
        if self.symbol not in grammar:
            raise ValueError(f"Symbol {self.symbol} not found in grammar")

        if self.symbol in grammar.generators:
            return [grammar.generate(self.symbol)]

        assign_role = None
        assign_recipient = None
        if in_role is None:
            assign_role = self.role
            assign_recipient = self.recipient
            in_role = self.role

        children = grammar[self.symbol].fuzz(grammar, max_nodes - 1, in_role)

        tree = DerivationTree(
            self.symbol,
            children,
            role=assign_role,
            recipient=assign_recipient,
            read_only=False,
        )
        return [tree]

    def accept(self, visitor: "NodeVisitor"):
        return visitor.visitNonTerminalNode(self)

    def __repr__(self):

        if self.role is not None:
            if self.recipient is None:
                return f"<{self.role}:{self.symbol.__repr__()[1:-1]}>"
            else:
                return f"<{self.role}:{self.recipient}:{self.symbol.__repr__()[1:-1]}>"
        else:
            return self.symbol.__repr__()

    def __str__(self):
        return self.symbol._repr()

    def __eq__(self, other):
        return isinstance(other, NonTerminalNode) and self.symbol == other.symbol

    def __hash__(self):
        return hash(self.symbol)

    def _tree_roles(
        self,
        grammar: "Grammar",
        seen_nonterminals: set[NonTerminal],
        include_recipients: bool,
    ):
        roles = set()
        if self.role is not None:
            roles.add(self.role)
            if self.recipient is not None and include_recipients:
                roles.add(self.recipient)
        if self.symbol not in seen_nonterminals:
            seen_nonterminals.add(self.symbol)
            for role in grammar[self.symbol]._tree_roles(
                grammar, seen_nonterminals, include_recipients
            ):
                roles.add(role)
        return roles

    def descendents(self, rules: Dict[NonTerminal, "Node"]) -> Iterator["Node"]:
        yield rules[self.symbol]


class TerminalNode(Node):
    def __init__(self, symbol: Terminal):
        super().__init__(NodeType.TERMINAL, 0)
        self.symbol = symbol

    def fuzz(
        self, grammar: "Grammar", max_nodes: int = 100, in_role: str = None
    ) -> List[DerivationTree]:
        if self.symbol.is_regex:
            if isinstance(self.symbol.symbol, bytes):
                # Exrex can't do bytes, so we decode to str and back
                instance = exrex.getone(self.symbol.symbol.decode('iso-8859-1'))
                return [DerivationTree(Terminal(instance.encode('iso-8859-1')))]

            instance = exrex.getone(self.symbol.symbol)
            return [DerivationTree(Terminal(instance))]

        return [DerivationTree(self.symbol)]

    def accept(self, visitor: "NodeVisitor"):
        return visitor.visitTerminalNode(self)

    def __repr__(self):
        return self.symbol.__repr__()

    def __str__(self):
        return self.symbol.__str__()

    def __eq__(self, other):
        return isinstance(other, TerminalNode) and self.symbol == other.symbol

    def __hash__(self):
        return hash(self.symbol)


class CharSet(Node):
    def __init__(self, chars: str):
        super().__init__(NodeType.CHAR_SET, 0)
        self.chars = chars

    def fuzz(
        self, grammar: "Grammar", max_nodes: int = 100, in_role: str = None
    ) -> List[DerivationTree]:
        raise NotImplementedError("CharSet fuzzing not implemented")

    def accept(self, visitor: "NodeVisitor"):
        return visitor.visitCharSet(self)

    def descendents(self, rules: Dict[NonTerminal, "Node"]) -> Iterator["Node"]:
        for char in self.chars:
            yield TerminalNode(Terminal(char))


class NodeVisitor(abc.ABC):
    def visit(self, node: Node):
        return node.accept(self)

    def default_result(self):
        pass

    def aggregate_results(self, aggregate, result):
        pass

    def visitChildren(self, node: Node) -> Any:
        # noinspection PyNoneFunctionAssignment
        result = self.default_result()
        for child in node.children():
            # noinspection PyNoneFunctionAssignment
            result = self.aggregate_results(result, self.visit(child))
        return result

    def visitAlternative(self, node: Alternative):
        return self.visitChildren(node)

    def visitConcatenation(self, node: Concatenation):
        return self.visitChildren(node)

    def visitRepetition(self, node: Repetition):
        return self.visit(node.node)

    def visitStar(self, node: Star):
        return self.visit(node.node)

    def visitPlus(self, node: Plus):
        return self.visit(node.node)

    def visitOption(self, node: Option):
        return self.visit(node.node)

    # noinspection PyUnusedLocal
    def visitNonTerminalNode(self, node: NonTerminalNode):
        return self.default_result()

    # noinspection PyUnusedLocal
    def visitTerminalNode(self, node: TerminalNode):
        return self.default_result()

    # noinspection PyUnusedLocal
    def visitCharSet(self, node: CharSet):
        return self.default_result()


class Disambiguator(NodeVisitor):
    def __init__(self):
        self.known_disambiguations = {}

    def visit(
        self, node: Node
    ) -> Dict[Tuple[Union[NonTerminal, Terminal], ...], List[Tuple[Node, ...]]]:
        if node in self.known_disambiguations:
            return self.known_disambiguations[node]
        result = super().visit(node)
        self.known_disambiguations[node] = result
        return result

    def visitAlternative(
        self, node: Alternative
    ) -> Dict[Tuple[Union[NonTerminal, Terminal], ...], List[Tuple[Node, ...]]]:
        child_endpoints = {}
        for child in node.children():
            endpoints: Dict[
                Tuple[Union[NonTerminal, Terminal], ...], List[Tuple[Node, ...]]
            ] = self.visit(child)
            for children in endpoints:
                # prepend the alternative to all paths
                if children not in child_endpoints:
                    child_endpoints[children] = []
                # join observed paths (these are impossible to disambiguate)
                child_endpoints[children].extend(
                    (node,) + path for path in endpoints[children]
                )

        return child_endpoints

    def visitConcatenation(
        self, node: Concatenation
    ) -> Dict[Tuple[Union[NonTerminal, Terminal], ...], List[Tuple[Node, ...]]]:
        child_endpoints = {(): []}
        for child in node.children():
            next_endpoints = {}
            endpoints: Dict[
                Tuple[Union[NonTerminal, Terminal], ...], List[Tuple[Node, ...]]
            ] = self.visit(child)
            for children in endpoints:
                for existing in child_endpoints:
                    concatenation = existing + children
                    if concatenation not in next_endpoints:
                        next_endpoints[concatenation] = []
                    next_endpoints[concatenation].extend(child_endpoints[existing])
                    next_endpoints[concatenation].extend(endpoints[children])
            child_endpoints = next_endpoints

        return {
            children: [(node,) + path for path in child_endpoints[children]]
            for children in child_endpoints
        }

    def visitRepetition(
        self, node: Repetition
    ) -> Dict[Tuple[Union[NonTerminal, Terminal], ...], List[Tuple[Node, ...]]]:
        # repetitions are alternatives over concatenations
        implicit_alternative = next(node.descendents(None))
        return self.visit(implicit_alternative)

    def visitStar(
        self, node: Star
    ) -> Dict[Tuple[Union[NonTerminal, Terminal], ...], List[Tuple[Node, ...]]]:
        return self.visitRepetition(node)

    def visitPlus(
        self, node: Plus
    ) -> Dict[Tuple[Union[NonTerminal, Terminal], ...], List[Tuple[Node, ...]]]:
        return self.visitRepetition(node)

    def visitOption(
        self, node: Option
    ) -> Dict[Tuple[Union[NonTerminal, Terminal], ...], List[Tuple[Node, ...]]]:
        implicit_alternative = Alternative(
            [Concatenation([]), Concatenation([node.node])]
        )
        return self.visit(implicit_alternative)

    def visitNonTerminalNode(
        self, node: NonTerminalNode
    ) -> Dict[Tuple[Union[NonTerminal, Terminal], ...], List[Tuple[Node, ...]]]:
        return {(node.symbol,): [(node,)]}

    def visitTerminalNode(
        self, node: TerminalNode
    ) -> Dict[Tuple[Union[NonTerminal, Terminal], ...], List[Tuple[Node, ...]]]:
        return {(node.symbol,): [(node,)]}

    def visitCharSet(
        self, node: CharSet
    ) -> Dict[Tuple[Union[NonTerminal, Terminal], ...], List[Tuple[Node, ...]]]:
        return {(Terminal(c),): [(node, TerminalNode(Terminal(c)))] for c in node.chars}


class NonTerminalFinder(NodeVisitor):

    def __init__(self, grammar: "Grammar"):
        self.grammar = grammar

    def default_result(self):
        return []

    def aggregate_results(self, aggregate, result):
        aggregate.extend(result)
        return aggregate

    def visitNonTerminalNode(self, node: NonTerminalNode):
        if node.symbol.is_implicit:
            return self.visit(self.grammar.rules[node.symbol]) + [node]
        return [node]


class PacketForecaster(NodeVisitor):

    class MountingPath:
        def __init__(self, tree: DerivationTree, path: Tuple[NonTerminal, ...]):
            self.tree = tree
            self.path = path

        def __hash__(self):
            return hash((hash(self.tree), hash(self.path)))

        def __eq__(self, other):
            return hash(self) == hash(other)

        def __repr__(self):
            return repr(self.path)

    class ForcastingPacket:
        def __init__(self, node: NonTerminalNode):
            self.node = node
            self.paths: set[PacketForecaster.MountingPath] = set()

        def add_path(self, path: "PacketForecaster.MountingPath"):
            self.paths.add(path)

    class ForcastingNonTerminals:
        def __init__(self):
            self.nt_to_packet = dict[NonTerminal, PacketForecaster.ForcastingPacket]()

        def getNonTerminals(self) -> set[NonTerminal]:
            return set(self.nt_to_packet.keys())

        def __getitem__(self, item: NonTerminal):
            return self.nt_to_packet[item]

        def add_packet(self, packet: "PacketForecaster.ForcastingPacket"):
            if packet.node.symbol in self.nt_to_packet.keys():
                for path in packet.paths:
                    self.nt_to_packet[packet.node.symbol].add_path(path)
            else:
                self.nt_to_packet[packet.node.symbol] = packet

    class ForcastingResult:
        def __init__(self):
            # dict[roleName, dict[packetName, PacketForecaster.ForcastingPacket]]
            self.roles_to_packets = dict[str, PacketForecaster.ForcastingNonTerminals]()

        def getRoles(self) -> set[str]:
            return set(self.roles_to_packets.keys())

        def __getitem__(self, item: str):
            return self.roles_to_packets[item]

        def add_packet(self, role: str, packet: "PacketForecaster.ForcastingPacket"):
            if role not in self.roles_to_packets.keys():
                self.roles_to_packets[role] = PacketForecaster.ForcastingNonTerminals()
            self.roles_to_packets[role].add_packet(packet)

        def merge(self, other: "PacketForecaster.ForcastingResult"):
            c_new = copy.deepcopy(self)
            c_other = copy.deepcopy(other)
            for role, fnt in c_other.roles_to_packets.items():
                for fp in fnt.nt_to_packet.values():
                    c_new.add_packet(role, fp)
            return c_new

    def __init__(self, grammar: "Grammar", tree: DerivationTree | None = None):
        self.grammar = grammar
        self.tree = tree
        self.current_tree: list[list[DerivationTree] | None] = []
        self.current_path: list[NonTerminal] = []
        self.result = PacketForecaster.ForcastingResult()

    def add_option(self, node: NonTerminalNode):
        mounting_path = PacketForecaster.MountingPath(
            self.tree, tuple(self.current_path)
        )
        f_packet = PacketForecaster.ForcastingPacket(node)
        f_packet.add_path(mounting_path)
        self.result.add_packet(node.role, f_packet)

    def find(self):
        self.result = PacketForecaster.ForcastingResult()
        if self.tree is not None:
            self.current_path.append(self.tree.symbol)
            if len(self.tree.children) == 0:
                self.current_tree = [None]
            else:
                self.current_tree = [[self.tree.children[0]]]
        else:
            self.current_path.append(NonTerminal("<start>"))
            self.current_tree = [None]

        self.visit(self.grammar.rules[self.current_path[-1]])
        self.current_tree.pop()
        self.current_path.pop()
        return self.result

    def visitNonTerminalNode(self, node: NonTerminalNode):
        tree = self.current_tree[-1]
        if tree is not None:
            if tree[0].symbol != node.symbol:
                raise GrammarKeyError("Symbol mismatch")

        if node.role is not None:
            if tree is None:
                self.add_option(node)
                return False
            else:
                return True
        self.current_tree.append(None if tree is None else tree[0].children)
        self.current_path.append(node.symbol)
        try:
            result = self.visit(self.grammar.rules[node.symbol])
        finally:
            self.current_path.pop()
            self.current_tree.pop()
        return result

    def visitConcatenation(self, node: Concatenation):
        tree = self.current_tree[-1]
        child_idx = 0 if tree is None else (len(tree) - 1)
        continue_exploring = True
        if tree is not None:
            self.current_tree.append([tree[child_idx]])
            try:
                continue_exploring = self.visit(node.nodes[child_idx])
                child_idx += 1
            finally:
                self.current_tree.pop()
        while continue_exploring and child_idx < len(node.children()):
            next_child = node.children()[child_idx]
            self.current_tree.append(None)
            continue_exploring = self.visit(next_child)
            self.current_tree.pop()
            child_idx += 1
        return continue_exploring

    def visitAlternative(self, node: Alternative):
        tree = self.current_tree[-1]
        continue_exploring = True

        if tree is not None:
            self.current_tree.append([tree[0]])
            found = False
            for alt in node.alternatives:
                try:
                    continue_exploring = self.visit(alt)
                    found = True
                    break
                except GrammarKeyError as e:
                    pass
            self.current_tree.pop()
            if not found:
                raise GrammarKeyError("Alternative mismatch")
            return continue_exploring
        else:
            self.current_tree.append(None)
            for alt in node.alternatives:
                continue_exploring |= not self.visit(alt)
            self.current_tree.pop()
            return continue_exploring

    def visitRepetition(self, node: Repetition):
        tree = self.current_tree[-1]
        continue_exploring = True
        tree_len = 0
        if tree is not None:
            tree_len = len(tree)
            self.current_tree.append([tree[-1]])
            continue_exploring = self.visit(node.node)
            self.current_tree.pop()

        if continue_exploring and tree_len < node.max:
            self.current_tree.append(None)
            continue_exploring = self.visit(node.node)
            self.current_tree.pop()
            if continue_exploring:
                return continue_exploring
        if tree_len >= node.min:
            return True
        return continue_exploring

    def visitStar(self, node: Star):
        return self.visitRepetition(node)

    def visitPlus(self, node: Plus):
        return self.visitRepetition(node)

    def visitOption(self, node: Option):
        return self.visitRepetition(node)


class RoleAssigner:

    def __init__(
        self, implicite_role: str, grammar: "Grammar", processed_non_terminals: set[str]
    ):
        self.grammar = grammar
        self.seen_non_terminals = set()
        self.processed_non_terminals = set(processed_non_terminals)
        self.implicite_role = implicite_role

    def run(self, node: Node):
        non_terminals: list[NonTerminalNode] = NonTerminalFinder(self.grammar).visit(
            node
        )
        unprocessed_non_terminals = []
        for nt in non_terminals:
            if nt not in self.processed_non_terminals:
                unprocessed_non_terminals.append(nt)
        if node in unprocessed_non_terminals and not isinstance(node, NonTerminalNode):
            unprocessed_non_terminals.remove(node)
        child_roles = set()

        for c_node in unprocessed_non_terminals:
            child_roles = child_roles.union(c_node.tree_roles(self.grammar, False))

        if len(child_roles) == 0:
            return
        for c_node in unprocessed_non_terminals:
            if c_node.symbol.is_implicit:
                continue
            self.seen_non_terminals.add(c_node.symbol)
            if len(c_node.tree_roles(self.grammar, False)) != 0:
                continue
            c_node.role = self.implicite_role


class GrammarTruncator(NodeVisitor):
    def __init__(self, grammar: "Grammar", keep_roles: set[str]):
        self.grammar = grammar
        self.keep_roles = keep_roles

    def visitStar(self, node: Star):
        return self.visitRepetition(node)

    def visitPlus(self, node: Plus):
        return self.visitRepetition(node)

    def visitOption(self, node: Option):
        return self.visitRepetition(node)

    def visitAlternative(self, node: Alternative):
        for child in list(node.children()):
            if self.visit(child):
                node.alternatives.remove(child)
        if len(node.alternatives) == 0:
            return True
        return False

    def visitRepetition(self, node: Repetition):
        for child in list(node.children()):
            if self.visit(child):
                return True
        return False

    def visitConcatenation(self, node: Concatenation):
        for child in list(node.children()):
            if self.visit(child):
                node.nodes.remove(child)
        if len(node.nodes) == 0:
            return True
        return False

    def visitNonTerminalNode(self, node: NonTerminalNode):
        if node.symbol.is_implicit:
            return self.visit(self.grammar[node.symbol])
        if node.role is None or node.recipient is None:
            return False
        truncatable = True
        if node.role in self.keep_roles:
            truncatable = False
        if node.recipient in self.keep_roles:
            truncatable = False
        return truncatable

    def visitTerminalNode(self, node: TerminalNode):
        return False


class RoleNestingDetector(NodeVisitor):
    def __init__(self, grammar: "Grammar"):
        self.grammar = grammar
        self.seen_nt = set()
        self.current_path = list()

    def fail_on_nested_packet(self, start_symbol: NonTerminal):
        self.current_nt = start_symbol
        self.visit(self.grammar[start_symbol])

    def visitNonTerminalNode(self, node: NonTerminalNode):
        if node.symbol.is_implicit:
            return self.visit(self.grammar[node.symbol])

        self.current_path.append(node.symbol)
        if node.symbol not in self.seen_nt:
            self.seen_nt.add(node.symbol)
        elif node.role is not None and node.symbol in self.current_path:
            str_path = [str(p) for p in self.current_path]
            raise RuntimeError(
                f"Found illegal packet-definitions within packet-definition of non_terminal {node.symbol}! DerivationPath: "
                + " -> ".join(str_path)
            )
        else:
            return

        if node.role is not None:
            tree_roles = self.grammar[node.symbol].tree_roles(self.grammar, False)
            if len(tree_roles) != 0:
                raise RuntimeError(
                    f"Found illegal packet-definitions within packet-definition of non_terminal {node.symbol}: "
                    + ", ".join(tree_roles)
                )
            return

        self.visit(self.grammar[node.symbol])
        self.current_path.pop()


class ParseState:
    def __init__(
        self,
        nonterminal: NonTerminal,
        position: int,
        symbols: Tuple[Symbol, ...],
        dot: int = 0,
        children: Optional[List[DerivationTree]] = None,
        is_incomplete: bool = False,
    ):
        self.nonterminal = nonterminal
        self.position = position
        self.symbols = symbols
        self._dot = dot
        self.children = children or []
        self.is_incomplete = is_incomplete

    @property
    def dot(self):
        return self.symbols[self._dot] if self._dot < len(self.symbols) else None

    def finished(self):
        return self._dot >= len(self.symbols) and not self.is_incomplete

    def next_symbol_is_nonterminal(self):
        return self._dot < len(self.symbols) and self.symbols[self._dot].is_non_terminal

    def next_symbol_is_terminal(self):
        return self._dot < len(self.symbols) and self.symbols[self._dot].is_terminal

    def __hash__(self):
        return hash((self.nonterminal, self.position, self.symbols, self._dot))

    def __eq__(self, other):
        return (
            isinstance(other, ParseState)
            and self.nonterminal == other.nonterminal
            and self.position == other.position
            and self.symbols == other.symbols
            and self._dot == other._dot
        )

    def __repr__(self):
        return (
            f"({self.nonterminal} -> "
            + "".join(
                [
                    f"{'•' if i == self._dot else ''}{s!s}"
                    for i, s in enumerate(self.symbols)
                ]
            )
            + ("•" if self.finished() else "")
            + f", column {self.position}"
            + ")"
        )

    def next(self, position: Optional[int] = None):
        return ParseState(
            self.nonterminal,
            position or self.position,
            self.symbols,
            self._dot + 1,
            self.children[:],
        )


class Column:
    def __init__(self, states: Optional[List[ParseState]] = None):
        self.states = states or []
        self.unique = set(self.states)

    def __iter__(self):
        index = 0
        while index < len(self.states):
            yield self.states[index]
            index += 1

    def __len__(self):
        return len(self.states)

    def __getitem__(self, item):
        return self.states[item]

    def __setitem__(self, key, value):
        self.states[key] = value

    def __delitem__(self, key):
        del self.states[key]

    def __contains__(self, item):
        return item in self.unique

    def add(self, state: ParseState):
        if state not in self.unique:
            self.states.append(state)
            self.unique.add(state)
            return True
        return False

    def update(self, states: Set[ParseState]):
        for state in states:
            self.add(state)

    def __repr__(self):
        return f"Column({self.states})"


class Grammar(NodeVisitor):
    class Parser(NodeVisitor):
        def __init__(
            self,
            rules: Dict[NonTerminal, Node],
        ):
            self.grammar_rules = rules
            self._rules = {}
            self._implicit_rules = {}
            self._process()
            self._cache: Dict[Tuple[str, NonTerminal], DerivationTree, bool] = {}
            self._incomplete = set()
            self._max_position = -1

        def _process(self):
            for nonterminal in self.grammar_rules:
                self._rules[nonterminal] = {
                    tuple(a) for a in self.visit(self.grammar_rules[nonterminal])
                }
            for nonterminal in self._implicit_rules:
                self._implicit_rules[nonterminal] = {
                    tuple(a) for a in self._implicit_rules[nonterminal]
                }

        def get_new_name(self):
            return NonTerminal(f"<*{len(self._implicit_rules)}*>")

        def set_implicit_rule(self, rule: List[List[Node]]) -> NonTerminalNode:
            nonterminal = self.get_new_name()
            self._implicit_rules[nonterminal] = rule
            return nonterminal

        def default_result(self):
            return []

        def aggregate_results(self, aggregate, result):
            aggregate.extend(result)
            return aggregate

        def visitConcatenation(self, node: Concatenation):
            result = [[]]
            for child in node.children():
                to_add = self.visit(child)
                new_result = []
                for r in result:
                    for a in to_add:
                        new_result.append(r + a)
                result = new_result
            return result

        def visitRepetition(self, node: Repetition):
            alternatives = self.visit(node.node)
            nt = self.set_implicit_rule(alternatives)
            prev = None
            for rep in range(node.min, node.max):
                alts = [[nt]]
                if prev is not None:
                    alts.append([nt, prev])
                prev = self.set_implicit_rule(alts)
            alts = [node.min * [nt]]
            if prev is not None:
                alts.append(node.min * [nt] + [prev])
            min_nt = self.set_implicit_rule(alts)
            return [[min_nt]]

        def visitStar(self, node: Star):
            alternatives = [[]]
            nt = self.set_implicit_rule(alternatives)
            for r in self.visit(node.node):
                alternatives.append(r + [nt])
            return [[nt]]

        def visitPlus(self, node: Plus):
            alternatives = []
            nt = self.set_implicit_rule(alternatives)
            for r in self.visit(node.node):
                alternatives.append(r)
                alternatives.append(r + [nt])
            return [[nt]]

        def visitOption(self, node: Option):
            return [[Terminal("")]] + self.visit(node.node)

        def visitNonTerminalNode(self, node: NonTerminalNode):
            return [[node.symbol]]

        def visitTerminalNode(self, node: TerminalNode):
            return [[node.symbol]]

        def predict(
            self, state: ParseState, table: List[Set[ParseState] | Column], k: int
        ):
            if state.dot in self._rules:
                table[k].update(
                    {
                        ParseState(state.dot, k, rule, 0)
                        for rule in self._rules[state.dot]
                    }
                )
            elif state.dot in self._implicit_rules:
                table[k].update(
                    {
                        ParseState(state.dot, k, rule, 0)
                        for rule in self._implicit_rules[state.dot]
                    }
                )

        def scan_bit(
            self,
            state: ParseState,
            word: str | bytes,
            table: List[Set[ParseState] | Column],
            k: int,
            w: int,
            bit_count: int,
        ) -> bool:
            """
            Scan a bit from the input `word`.
            `table` is the parse table (may be modified by this function).
            `table[k]` is the current column.
            `word[w]` is the current byte.
            `bit_count` is the current bit position (7-0).
            Return True if a bit was matched, False otherwise.
            """
            assert isinstance(state.dot.symbol, int)
            assert 0 <= bit_count <= 7

            if w >= len(word):
                return False

            # Get the highest bit. If `word` is bytes, word[w] is an integer.
            byte = ord(word[w]) if isinstance(word, str) else word[w]
            bit = (byte >> bit_count) & 1

            if not state.dot.check(bit):
                return False

            # Found a match
            # LOGGER.debug(f"Found bit {bit}")
            next_state = state.next()
            tree = DerivationTree(Terminal(bit))
            next_state.children.append(tree)
            # LOGGER.debug(f"Added tree {tree.to_string()!r} to state {next_state!r}")
            # Insert a new table entry with next state
            # This is necessary, as our initial table holds one entry
            # per input byte, yet needs to be expanded to hold the bits, too.
            table.insert(k + 1, Column())
            table[k + 1].add(next_state)

            # Save the maximum position reached, so we can report errors
            self._max_position = max(self._max_position, w)

            return True

        def scan_bytes(
            self,
            state: ParseState,
            word: str | bytes,
            table: List[Set[ParseState] | Column],
            k: int,
            w: int,
        ) -> bool:
            """
            Scan a byte from the input `word`.
            `state` is the current parse state.
            `table` is the parse table.
            `table[k]` is the current column.
            `word[w]` is the current byte.
            Return True if a byte was matched, False otherwise.
            """

            assert not isinstance(state.dot.symbol, int)
            assert not state.dot.is_regex

            # LOGGER.debug(f"Checking byte(s) {state.dot!r} at position {w:#06x} ({w}) {word[w:]!r}")

            match, match_length = state.dot.check(word[w:])
            if not match:
                return False

            # Found a match
            # LOGGER.debug(f"Matched byte(s) {state.dot!r} at position {w:#06x} ({w}) (len = {match_length}) {word[w:w + match_length]!r}")
            next_state = state.next()
            next_state.children.append(
                DerivationTree(Terminal(word[w:w + match_length]))
            )
            table[k + match_length].add(next_state)
            # LOGGER.debug(f"Next state: {next_state} at column {k + match_length}")
            self._max_position = max(self._max_position, w + match_length)

            return True

        def scan_regex(
            self,
            state: ParseState,
            word: str | bytes,
            table: List[Set[ParseState] | Column],
            k: int,
            w: int,
        ) -> bool:
            """
            Scan a byte from the input `word`.
            `state` is the current parse state.
            `table` is the parse table.
            `table[k]` is the current column.
            `word[w]` is the current byte.
            Return (True, #bytes) if bytes were matched, (False, 0) otherwise.
            """

            assert not isinstance(state.dot.symbol, int)
            assert state.dot.is_regex

            # LOGGER.debug(f"Checking regex {state.dot!r} at position {w:#06x} ({w}) {word[w:]!r}")

            match, match_length = state.dot.check(word[w:])
            if not match:
                return False

            # Found a match
            # LOGGER.debug(f"Matched regex {state.dot!r} at position {w:#06x} ({w}) (len = {match_length}) {word[w:w+match_length]!r}")
            next_state = state.next()
            next_state.children.append(
                DerivationTree(Terminal(word[w:w+match_length]))
            )
            table[k + match_length].add(next_state)
            # LOGGER.debug(f"Next state: {next_state} at column {k + match_length}")
            self._max_position = max(self._max_position, w + match_length)
            return True

        def complete(
            self,
            state: ParseState,
            table: List[Set[ParseState] | Column],
            k: int,
            use_implicit: bool = False,
        ):
            for s in list(table[state.position]):
                if s.dot == state.nonterminal:
                    s = s.next()
                    table[k].add(s)
                    if state.nonterminal in self._rules:
                        s.children.append(
                            DerivationTree(state.nonterminal, state.children)
                        )
                    else:
                        if use_implicit and state.nonterminal in self._implicit_rules:
                            s.children.append(
                                DerivationTree(
<<<<<<< HEAD
                                    NonTerminal(state.nonterminal.symbol),
                                    state.children,
=======
                                    NonTerminal(state.nonterminal.symbol), state.children
>>>>>>> 6102cd82
                                )
                            )
                        else:
                            s.children.extend(state.children)

        def _parse_forest(
            self,
            word: str,
            start: str | NonTerminal = "<start>",
            *,
            allow_incomplete: bool = False,
        ):
            """
            Parse a forest of input trees from `word`.
            `start` is the start symbol (default: `<start>`).
            if `allow_incomplete` is True, the function will return trees even if the input ends prematurely.
            """
            if isinstance(start, str):
                start = NonTerminal(start)

            # LOGGER.debug(f"Parsing {word} into {start!s}")

            # Initialize the table
            table: list[set[ParseState] | Column] = [
                Column() for _ in range(len(word) + 1)
            ]
            implicit_start = NonTerminal("<*start*>")
            table[0].add(ParseState(implicit_start, 0, (start,)))

            # Save the maximum scan position, so we can report errors
            self._max_position = -1

            k = 0  # Index into the current table. Due to bits parsing, this may differ from the input position w.
            w = 0  # Index into the input word
            bit_count = -1  # If > 0, indicates the next bit to be scanned (7-0)

            while k < len(table):
                # LOGGER.debug(f"Processing {len(table[k])} states at column {k}")
                for state in table[k]:
                    # True iff We have processed all characters
                    # (or some bits of the last character)
                    at_end = (w >= len(word)
                              or (bit_count > 0 and w == len(word) - 1))

                    if at_end:
                        if allow_incomplete:
                            if state.nonterminal == implicit_start:
                                self._incomplete.update(state.children)
                            state.is_incomplete = True
                            self.complete(state, table, k)

                    if state.finished():
                        # LOGGER.debug(f"Finished")
                        if state.nonterminal == implicit_start:
                            if at_end:
                                # LOGGER.debug(f"Found {len(state.children)} parse tree(s)")
                                for child in state.children:
                                    yield child

                        self.complete(state, table, k)
                    elif not state.is_incomplete:
                        if state.next_symbol_is_nonterminal():
                            self.predict(state, table, k)
                            # LOGGER.debug(f"Predicted {state} at position {w:#06x} ({w}) {word[w:]!r}")
                        else:
                            if isinstance(state.dot.symbol, int):
                                # Scan a bit
                                if bit_count < 0:
                                    bit_count = 7
                                match = self.scan_bit(
                                    state, word, table, k, w, bit_count
                                )
                                if match:
                                    # LOGGER.debug(f"Matched bit {state} at position {w:#06x} ({w}) {word[w:]!r}")
                                    pass
                            else:
                                # Scan a regex or a byte
                                if 0 <= bit_count <= 7:
                                    # LOGGER.warning(f"Position {w:#06x} ({w}): Parsing a byte while expecting bit {bit_count}. Check if bits come in multiples of eight")

                                    # We are still expecting bits here:
                                    #
                                    # * we may have _peeked_ at a bit,
                                    # without actually parsing it; or
                                    # * we may have a grammar with bits
                                    # that do not come in multiples of 8.
                                    #
                                    # In either case, we need to skip back
                                    # to scanning bytes here.
                                    bit_count = -1

<<<<<<< HEAD
                                match, match_length = self.scan_bytes(
                                    state, word, table, k, w
                                )
                                if match:
                                    # LOGGER.debug(f"Scanned {match_length} byte(s) {state} at position {hex(w)} ({w}) {word[w:]!r}")
                                    scanned = max(scanned, match_length)

                if scanned > 0:
                    if bit_count >= 0:
                        # Advance by one bit
                        bit_count -= 1
                    if bit_count < 0:
                        # Advance to next byte
                        w += scanned
=======
                                # LOGGER.debug(f"Checking byte(s) {state} at position {w:#06x} ({w}) {word[w:]!r}")
                                if state.dot.is_regex:
                                    match = self.scan_regex(state, word,
                                                            table, k, w)
                                else:
                                    match = self.scan_bytes(state, word,
                                                            table, k, w)

                # LOGGER.debug(f"Scanned {scanned} byte(s) at position {w:#06x} ({w}); bit_count = {bit_count}")
                if bit_count >= 0:
                    # Advance by one bit
                    bit_count -= 1
                if bit_count < 0:
                    # Advance to next byte
                    w += 1
>>>>>>> 6102cd82

                k += 1

        def parse_forest(
            self,
            word: str | bytes,
            start: str | NonTerminal = "<start>",
            *,
            allow_incomplete: bool = False,
        ):
            """
            Yield multiple parse alternatives, using a cache.
            """
            assert isinstance(word, str) or isinstance(word, bytes)
            if isinstance(start, str):
                start = NonTerminal(start)
            assert isinstance(start, NonTerminal)

            cache_key = (word, start, allow_incomplete)
            if cache_key in self._cache:
                forest = self._cache[cache_key]
                for tree in forest:
                    yield deepcopy(tree)
                return

            self._incomplete = set()
            forest = []
            for tree in self._parse_forest(
                word, start, allow_incomplete=allow_incomplete
            ):
                forest.append(tree)
                yield tree

            if allow_incomplete:
                for tree in self._incomplete:
                    forest.append(tree)
                    yield tree

            # Cache entire forest
            self._cache[cache_key] = forest

        def parse_incomplete(self, word: str, start: str | NonTerminal = "<start>"):
            """
            Yield multiple parse alternatives,
            even for incomplete inputs
            """
            return self.parse_forest(word, start, allow_incomplete=True)

        def parse(self, word: str, start: str | NonTerminal = "<start>"):
            """
            Return the first parse alternative,
            or `None` if no parse is possible
            """
            tree_gen = self.parse_forest(word, start=start)
            return next(tree_gen, None)

        def max_position(self):
            """Return the maximum position reached during parsing."""
            return self._max_position

    def __init__(
        self,
        rules: Optional[Dict[NonTerminal, Node]] = None,
        fuzzing_mode: Optional[FuzzingMode] = None,
        local_variables: Optional[Dict[str, Any]] = None,
        global_variables: Optional[Dict[str, Any]] = None,
    ):
        self.rules = rules or {}
        self.generators = {}
        self.fuzzing_mode = FuzzingMode.COMPLETE
        self._parser = Grammar.Parser(self.rules)
        self._local_variables = local_variables or {}
        self._global_variables = global_variables or {}
        self._visited = set()

    def generate_string(self, symbol: str | NonTerminal = "<start>") -> str | Tuple:
        if isinstance(symbol, str):
            symbol = NonTerminal(symbol)
        return eval(
            self.generators[symbol], self._global_variables, self._local_variables
        )

    def generate(self, symbol: str | NonTerminal = "<start>") -> DerivationTree:
        string = self.generate_string(symbol)
        if not (isinstance(string, str) or isinstance(string, tuple) or isinstance(string, bytes)):
            raise TypeError(
                f"Generator {self.generators[symbol]} must return string, tuple or bytes"
            )

        if isinstance(string, tuple):
            string = str(DerivationTree.from_tree(string))
        tree = self.parse(string, symbol)
        if tree is None:
            raise ValueError(
                f"Failed to parse generated string: {string} for {symbol} with generator {self.generators[symbol]}"
            )
        return tree

    def assign_roles(
        self,
        tree: DerivationTree,
        roles: list[RoledMessage],
        parent_symbol=NonTerminal("<start>"),
    ):
        return self._assign_roles(tree, list(roles), parent_symbol)

    def _assign_roles(
        self, tree: DerivationTree, roles: list[RoledMessage], parent_symbol
    ):
        if len(roles) == 0:
            return True
        first = roles[0]
        current_str = str(tree)
        if not current_str.startswith(str(first.msg)):
            return False
        if current_str == str(first.msg):
            if parent_symbol in self.rules:
                nodes = []
                rule = self.rules[parent_symbol]
                nodes.append(rule)
                nodes.extend(rule.children())
                nodes = list(filter(lambda x: isinstance(x, NonTerminalNode), nodes))
                for node in nodes:
                    if tree.symbol == node.symbol and first.role == node.role:
                        tree.role = first.role
                        roles.remove(first)
                        return len(roles) == 0

        for child in tree.children:
            if self._assign_roles(child, roles, tree.symbol):
                return True
        return len(roles) == 0

    def fuzz(
        self,
        start: str | NonTerminal = "<start>",
        max_nodes: int = 50,
        mode: FuzzingMode = None,
        in_role: str = None,
    ) -> DerivationTree:
        if isinstance(start, str):
            start = NonTerminal(start)
        return NonTerminalNode(start).fuzz(self, max_nodes=max_nodes, in_role=in_role)[
            0
        ]

    def update(self, grammar: "Grammar" | Dict[NonTerminal, Node], prime=True):
        if isinstance(grammar, Grammar):
            generators = grammar.generators
            local_variables = grammar._local_variables
            global_variables = grammar._global_variables
            rules = grammar.rules
            fuzzing_mode = grammar.fuzzing_mode
        else:
            rules = grammar
            generators = local_variables = global_variables = {}
            fuzzing_mode = FuzzingMode.COMPLETE

        self.rules.update(rules)
        self.fuzzing_mode = fuzzing_mode
        self.generators.update(generators)

        for symbol in rules.keys():
            # We're updating from a grammar with a rule, but no generator,
            # so we should remove the generator if it exists
            if symbol not in generators and symbol in self.generators:
                del self.generators[symbol]

        self._parser = Grammar.Parser(self.rules)
        self._local_variables.update(local_variables)
        self._global_variables.update(global_variables)
        if prime:
            self.prime()

    def parse(
        self,
        word: str | bytes,
        start: str | NonTerminal = "<start>",
    ):
        return self._parser.parse(word, start)

    def parse_forest(
        self,
        word: str | bytes,
        start: str | NonTerminal = "<start>",
        allow_incomplete: bool = False,
    ):
        return self._parser.parse_forest(word, start, allow_incomplete=allow_incomplete)

    def parse_incomplete(
        self,
        word: str,
        start: str | NonTerminal = "<start>",
    ):
        return self._parser.parse_incomplete(word, start)

    def max_position(self):
        """Return the maximum position reached during last parsing."""
        return self._parser.max_position()

    def __contains__(self, item: str | NonTerminal):
        if isinstance(item, str):
            item = NonTerminal(item)
        return item in self.rules

    def __getitem__(self, item: str | NonTerminal):
        if isinstance(item, str):
            item = NonTerminal(item)
        return self.rules[item]

    def __setitem__(self, key: str | NonTerminal, value: Node):
        if isinstance(key, str):
            key = NonTerminal(key)
        self.rules[key] = value

    def __delitem__(self, key: str | NonTerminal):
        if isinstance(key, str):
            key = NonTerminal(key)
        del self.rules[key]

    def __iter__(self):
        return iter(self.rules)

    def __len__(self):
        return len(self.rules)

    def __repr__(self):
        return "\n".join(
            [
                f"{key} ::= {str(value)}{' := ' + self.generators[key] if key in self.generators else ''}"
                for key, value in self.rules.items()
            ]
        )

    def roles(self, include_recipients: bool = True):
        found_roles = set()
        for nt, rule in self.rules.items():
            if nt.is_implicit:
                continue
            found_roles = found_roles.union(rule.tree_roles(self, include_recipients))
        return found_roles

    def get_repr_for_rule(self, symbol: str | NonTerminal):
        if isinstance(symbol, str):
            symbol = NonTerminal(symbol)
        return (
            f"{symbol} ::= {self.rules[symbol]}"
            f"{' := ' + self.generators[symbol] if symbol in self.generators else ''}"
        )


    @staticmethod
    def dummy():
        return Grammar({})

    def set_generator(self, symbol: str | NonTerminal, param: str):
        if isinstance(symbol, str):
            symbol = NonTerminal(symbol)
        self.generators[symbol] = param

    def has_generator(self, symbol: str | NonTerminal):
        if isinstance(symbol, str):
            symbol = NonTerminal(symbol)
        return symbol in self.generators

    def get_generator(self, symbol: str | NonTerminal):
        if isinstance(symbol, str):
            symbol = NonTerminal(symbol)
        return self.generators.get(symbol, None)

    def update_parser(self):
        self._parser = Grammar.Parser(self.rules)

    def compute_kpath_coverage(
        self, derivation_trees: List[DerivationTree], k: int
    ) -> float:
        """
        Computes the k-path coverage of the grammar given a set of derivation trees.
        Returns a score between 0 and 1 representing the fraction of k-paths covered.
        """
        # Generate all possible k-paths in the grammar
        all_k_paths = self._generate_all_k_paths(k)

        # Extract k-paths from the derivation trees
        covered_k_paths = set()
        for tree in derivation_trees:
            covered_k_paths.update(self._extract_k_paths_from_tree(tree, k))

        # Compute coverage score
        if not all_k_paths:
            return 1.0  # If there are no k-paths, coverage is 100%
        return len(covered_k_paths) / len(all_k_paths)

    def _generate_all_k_paths(self, k: int) -> Set[Tuple[Node, ...]]:
        """
        Computes the *k*-paths for this grammar, constructively. See: doi.org/10.1109/ASE.2019.00027

        :param k: The length of the paths.
        :return: All paths of length up to *k* within this grammar.
        """

        initial = set()
        initial_work: [Node] = [NonTerminalNode(name) for name in self.rules.keys()]  # type: ignore
        while initial_work:
            node = initial_work.pop(0)
            if node in initial:
                continue
            initial.add(node)
            initial_work.extend(node.descendents(self.rules))

        work: List[Set[Tuple[Node]]] = [set((x,) for x in initial)]

        for _ in range(1, k):
            next_work = set()
            for base in work[-1]:
                for descendent in base[-1].descendents(self.rules):
                    next_work.add(base + (descendent,))
            work.append(next_work)

        # return set.union(*work)
        return work[-1]

    @staticmethod
    def _extract_k_paths_from_tree(
        tree: DerivationTree, k: int
    ) -> Set[Tuple[Node, ...]]:
        """
        Extracts all k-length paths (k-paths) from a derivation tree.
        """
        paths = set()

        def traverse(node: DerivationTree, current_path: Tuple[str, ...]):
            new_path = current_path + (node.symbol.symbol,)
            if len(new_path) == k:
                paths.add(new_path)
                # Do not traverse further to keep path length at k
                return
            for child in node.children:
                traverse(child, new_path)

        traverse(tree, ())
        return paths

    def prime(self):
        nodes = sum([self.visit(self.rules[symbol]) for symbol in self.rules], [])
        while nodes:
            node = nodes.pop(0)
            if node.node_type == NodeType.TERMINAL:
                continue
            elif node.node_type == NodeType.NON_TERMINAL:
                if node.symbol not in self.rules:
                    raise ValueError(f"Symbol {node.symbol} not found in grammar")
                if self.rules[node.symbol].distance_to_completion == float("inf"):
                    nodes.append(node)
                else:
                    node.distance_to_completion = (
                        self.rules[node.symbol].distance_to_completion + 1
                    )
            elif node.node_type == NodeType.ALTERNATIVE:
                node.distance_to_completion = (
                    min([n.distance_to_completion for n in node.alternatives]) + 1
                )
                if node.distance_to_completion == float("inf"):
                    nodes.append(node)
            elif node.node_type == NodeType.CONCATENATION:
                if any([n.distance_to_completion == float("inf") for n in node.nodes]):
                    nodes.append(node)
                else:
                    node.distance_to_completion = (
                        sum([n.distance_to_completion for n in node.nodes]) + 1
                    )
            elif node.node_type == NodeType.REPETITION:
                if node.node.distance_to_completion == float("inf"):
                    nodes.append(node)
                else:
                    node.distance_to_completion = (
                        node.node.distance_to_completion * node.min + 1
                    )
            else:
                raise ValueError(f"Unknown node type {node.node_type}")

    def default_result(self):
        return []

    def aggregate_results(self, aggregate, result):
        aggregate.extend(result)
        return aggregate

    def visitAlternative(self, node: Alternative):
        return self.visitChildren(node) + [node]

    def visitConcatenation(self, node: Concatenation):
        return self.visitChildren(node) + [node]

    def visitRepetition(self, node: Repetition):
        return self.visit(node.node) + [node]

    def visitStar(self, node: Star):
        return self.visit(node.node) + [node]

    def visitPlus(self, node: Plus):
        return self.visit(node.node) + [node]

    def visitOption(self, node: Option):
        return self.visit(node.node) + [node]

    def visitNonTerminalNode(self, node: NonTerminalNode):
        return [node]

    def visitTerminalNode(self, node: TerminalNode):
        return []

    def visitCharSet(self, node: CharSet):
        return []

    def compute_k_paths(self, k: int) -> Set[Tuple[Node, ...]]:
        """
        Computes all possible k-paths in the grammar.

        :param k: The length of the paths.
        :return: A set of tuples, each tuple representing a k-path as a sequence of symbols.
        """
        return self._generate_all_k_paths(k)

    def traverse_derivation(
        self,
        tree: DerivationTree,
        disambiguator: Disambiguator = Disambiguator(),
        paths: Set[Tuple[Node, ...]] = None,
        cur_path: Tuple[Node, ...] = None,
    ) -> Set[Tuple[Node, ...]]:
        if paths is None:
            paths = set()
        if tree.symbol.is_terminal:
            if cur_path is None:
                cur_path = (TerminalNode(tree.symbol),)
            paths.add(cur_path)
        else:
            if cur_path is None:
                cur_path = (NonTerminalNode(tree.symbol),)
            assert tree.symbol == typing.cast(NonTerminalNode, cur_path[-1]).symbol
            disambiguation = disambiguator.visit(self.rules[tree.symbol])
            for tree, path in zip(
                tree.children, disambiguation[tuple(c.symbol for c in tree.children)]
            ):
                self.traverse_derivation(tree, disambiguator, paths, cur_path + path)
        return paths

    def compute_grammar_coverage(
        self, derivation_trees: List[DerivationTree], k: int
    ) -> Tuple[float, int, int]:
        """
        Compute the coverage of k-paths in the grammar based on the given derivation trees.

        :param derivation_trees: A list of derivation trees (solutions produced by FANDANGO).
        :param k: The length of the paths (k).
        :return: A float between 0 and 1 representing the coverage.
        """

        # Compute all possible k-paths in the grammar
        all_k_paths = self.compute_k_paths(k)

        disambiguator = Disambiguator()

        # Extract k-paths from the derivation trees
        covered_k_paths = set()
        for tree in derivation_trees:
            for path in self.traverse_derivation(tree, disambiguator):
                # for length in range(1, k + 1):
                for window in range(len(path) - k + 1):
                    covered_k_paths.add(path[window : window + k])

        # Compute coverage
        if not all_k_paths:
            raise ValueError("No k-paths found in the grammar")

        return (
            len(covered_k_paths) / len(all_k_paths),
            len(covered_k_paths),
            len(all_k_paths),
        )

    def get_python_env(self):
        return self._global_variables, self._local_variables

    def contains_type(self, tp: type, *, start="<start>") -> bool:
        """
        Return true if the grammar can produce an element of type `tp` (say, `int` or `bytes`).
        * `start`: a start symbol other than `<start>`.
        """
        if isinstance(start, str):
            start = NonTerminal(start)

        # We start on the right hand side of the start symbol
        start_node = self.rules[start]
        seen = set()

        def node_matches(node):
            if node in seen:
                return False
            seen.add(node)

            if isinstance(node, TerminalNode) and isinstance(node.symbol.symbol, tp):
                return True
            if any(node_matches(child) for child in node.children()):
                return True
            if isinstance(node, NonTerminalNode):
                return node_matches(self.rules[node.symbol])
            return False

        return node_matches(start_node)

    def contains_bits(self, *, start="<start>") -> bool:
        """
        Return true iff the grammar can produce a bit element (0 or 1).
        * `start`: a start symbol other than `<start>`.
        """
        return self.contains_type(int, start=start)

    def contains_bytes(self, *, start="<start>") -> bool:
        """
        Return true iff the grammar can produce a bytes element.
        * `start`: a start symbol other than `<start>`.
        """
        return self.contains_type(bytes, start=start)

    def contains_strings(self, *, start="<start>") -> bool:
        """
        Return true iff the grammar can produce a (UTF-8) string element.
        * `start`: a start symbol other than `<start>`.
        """
        return self.contains_type(str, start=start)<|MERGE_RESOLUTION|>--- conflicted
+++ resolved
@@ -1,5 +1,4 @@
 import abc
-import copy
 import enum
 import random
 import typing
@@ -8,13 +7,8 @@
 from copy import deepcopy
 from typing import Dict, List, Optional, Tuple, Set, Any, Union, Iterator, overload
 
-<<<<<<< HEAD
-from fandango.language.symbol import NonTerminal, Terminal, Symbol
+from fandango.language.symbol import NonTerminal, Symbol, Terminal
 from fandango.language.tree import DerivationTree, RoledMessage
-=======
-from fandango.language.symbol import NonTerminal, Symbol, Terminal
-from fandango.language.tree import DerivationTree
->>>>>>> 6102cd82
 from fandango.logger import LOGGER
 
 MAX_REPETITIONS = 5
@@ -218,15 +212,10 @@
             return f"{self.node}{{{self.min}}}"
         return f"{self.node}{{{self.min},{self.max}}}"
 
-<<<<<<< HEAD
-    def children(self):
-        return [self.node]
-=======
     def __str__(self):
         if self.min == self.max:
             return f"{self.node!s}{{{self.min}}}"
         return f"{self.node!s}{{{self.min},{self.max}}}"
->>>>>>> 6102cd82
 
     def descendents(self, rules: Dict[NonTerminal, "Node"] | None) -> Iterator["Node"]:
         base = []
@@ -241,6 +230,9 @@
                 for r in range(max(2, self.min), self.max + 1)
             ]
         )
+
+    def children(self):
+        return [self.node]
 
 
 class Star(Repetition):
@@ -1257,12 +1249,7 @@
                         if use_implicit and state.nonterminal in self._implicit_rules:
                             s.children.append(
                                 DerivationTree(
-<<<<<<< HEAD
-                                    NonTerminal(state.nonterminal.symbol),
-                                    state.children,
-=======
                                     NonTerminal(state.nonterminal.symbol), state.children
->>>>>>> 6102cd82
                                 )
                             )
                         else:
@@ -1354,22 +1341,6 @@
                                     # to scanning bytes here.
                                     bit_count = -1
 
-<<<<<<< HEAD
-                                match, match_length = self.scan_bytes(
-                                    state, word, table, k, w
-                                )
-                                if match:
-                                    # LOGGER.debug(f"Scanned {match_length} byte(s) {state} at position {hex(w)} ({w}) {word[w:]!r}")
-                                    scanned = max(scanned, match_length)
-
-                if scanned > 0:
-                    if bit_count >= 0:
-                        # Advance by one bit
-                        bit_count -= 1
-                    if bit_count < 0:
-                        # Advance to next byte
-                        w += scanned
-=======
                                 # LOGGER.debug(f"Checking byte(s) {state} at position {w:#06x} ({w}) {word[w:]!r}")
                                 if state.dot.is_regex:
                                     match = self.scan_regex(state, word,
@@ -1385,7 +1356,6 @@
                 if bit_count < 0:
                     # Advance to next byte
                     w += 1
->>>>>>> 6102cd82
 
                 k += 1
 
