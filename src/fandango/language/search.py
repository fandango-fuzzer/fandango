"""
The search module provides classes to search for specific non-terminals in a derivation tree that matches the
search criteria.
"""

import abc
<<<<<<< HEAD
from typing import List, Optional, Dict, Tuple, Any, Collection
=======
from typing import Any, Optional
>>>>>>> 5c9bba62

from fandango.language.symbol import NonTerminal
from fandango.language.tree import DerivationTree


class Container(abc.ABC):
    """
    Abstract class for a container that holds a list of derivation trees.
    It provides methods to get the list of trees and evaluate the container.
    The evaluation of a container can be anything.
    """

    @abc.abstractmethod
    def get_trees(self) -> list[DerivationTree]:
        """
        Get the list of derivation trees in the container.
        :return list[DerivationTree]: The list of derivation trees.
        """
        pass

    @abc.abstractmethod
    def evaluate(self) -> Any:
        """
        Evaluate the container.
        :return Any: The evaluation of the container.
        """
        pass


class Tree(Container):
    """
    Container that holds a single derivation tree.
    """

    def __init__(self, tree: DerivationTree):
        """
        Initialize the Tree container with the given derivation tree.
        :param DerivationTree tree: The derivation tree.
        """
        self.tree = tree

    def get_trees(self) -> list[DerivationTree]:
        """
        Get the list of derivation trees in the container.
        :return list[DerivationTree]: The list of derivation trees.
        """
        return [self.tree]

    def evaluate(self):
        """
        Evaluate the container. The evaluation of a Tree container is the tree itself.
        :return DerivationTree: The derivation tree.
        """
        return self.tree

    def __repr__(self):
        return "Tree(" + repr(self.tree.value()) + ")"

    def __str__(self):
        return str(self.tree)


class TreeList(Container):
    """
    Container that holds a list of derivation trees.
    """

    def __init__(self, trees: List[DerivationTree]):
        """
        Initialize the TreeList container with the given derivation trees.
        :param List[DerivationTree] trees: The list of derivation trees.
        """
        self.trees = trees

    def get_trees(self) -> List[DerivationTree]:
        """
        Get the list of derivation trees in the container.
        :return List[DerivationTree]: The list of derivation trees.
        """
        return self.trees

    def evaluate(self):
        """
        Evaluate the container. The evaluation of a TreeList container is the list of trees itself.
        :return List[DerivationTree]: The list of derivation trees.
        """
        return self.trees


class Length(Container):
    """
    Container that holds a list of derivation trees and evaluates to the length of the list.
    """

    def __init__(self, trees: list[DerivationTree]):
        """
        Initialize the Tree container with the given derivation trees.
        :param list[DerivationTree] trees: The list of derivation trees.
        """
        self.trees = trees

    def get_trees(self) -> list[DerivationTree]:
        """
        Get the list of derivation trees in the container.
        :return list[DerivationTree]: The list of derivation trees.
        """
        return self.trees

    def evaluate(self):
        """
        Evaluate the container. The evaluation of a Length container is the length of the list of trees.
        :return int: The length of the list of trees.
        """
        return len(self.trees)

    def __repr__(self):
        return "Length([" + ", ".join(repr(tree.value()) for tree in self.trees) + "])"

    def __str__(self):
        return repr(self)


class NonTerminalSearch(abc.ABC):
    """
    Abstract class for a non-terminal search.
    A non-terminal search is a search for specific non-terminals in a derivation tree.
    """

    @abc.abstractmethod
    def find(
        self,
        tree: DerivationTree,
<<<<<<< HEAD
        scope: Optional[Dict[NonTerminal, List[DerivationTree]]] = None,
        population: Optional[Collection[DerivationTree]] = None,
    ) -> List[Container]:
        """
        Find all the non-terminals in the derivation tree that match the search criteria.
        :param DerivationTree tree: The derivation tree.
        :param Optional[Dict[NonTerminal, List[DerivationTree]]] scope: The scope of non-terminals matching to trees.
        :param Optional[Collection[DerivationTree]] population: The population of derivation trees to search in.
        :return List[Container]: The list of containers that hold the matching derivation trees.
=======
        scope: Optional[dict[NonTerminal, list[DerivationTree]]] = None,
    ) -> list[Container]:
        """
        Find all the non-terminals in the derivation tree that match the search criteria.
        :param DerivationTree tree: The derivation tree.
        :param Optional[dict[NonTerminal, list[DerivationTree]]] scope: The scope of non-terminals matching to trees.
        :return list[Container]: The list of containers that hold the matching derivation trees.
>>>>>>> 5c9bba62
        """

    @abc.abstractmethod
    def find_direct(
        self,
        tree: DerivationTree,
<<<<<<< HEAD
        scope: Optional[Dict[NonTerminal, List[DerivationTree]]] = None,
        population: Optional[Collection[DerivationTree]] = None,
    ) -> List[Container]:
        """
        Find the direct-child non-terminals in the derivation tree that match the search criteria.
        :param DerivationTree tree: The derivation tree.
        :param Optional[Dict[NonTerminal, List[DerivationTree]]] scope: The scope of non-terminals matching to trees.
        :param Optional[Collection[DerivationTree]] population: The population of derivation trees to search in.
        :return List[Container]: The list of containers that hold the matching derivation trees.
=======
        scope: Optional[dict[NonTerminal, list[DerivationTree]]] = None,
    ) -> list[Container]:
        """
        Find the direct-child non-terminals in the derivation tree that match the search criteria.
        :param DerivationTree tree: The derivation tree.
        :param Optional[dict[NonTerminal, list[DerivationTree]]] scope: The scope of non-terminals matching to trees.
        :return list[Container]: The list of containers that hold the matching derivation trees.
>>>>>>> 5c9bba62
        """

    def find_all(
        self,
<<<<<<< HEAD
        trees: List[DerivationTree],
        scope: Optional[Dict[NonTerminal, List[DerivationTree]]] = None,
        population: Optional[Collection[DerivationTree]] = None,
    ) -> List[Container]:
        """
        Find all the non-terminals in the list of derivation trees that match the search criteria.
        :param List[DerivationTree] trees: The list of derivation trees.
        :param Optional[Dict[NonTerminal, List[DerivationTree]]] scope: The scope of non-terminals matching to trees.
        :param Optional[Collection[DerivationTree]] population: The population of derivation trees to search in.
        :return List[List[Container]]: The list of lists of containers that hold the matching derivation trees.
=======
        trees: list[DerivationTree],
        scope: Optional[dict[NonTerminal, list[DerivationTree]]] = None,
    ) -> list[list[Container]]:
        """
        Find all the non-terminals in the list of derivation trees that match the search criteria.
        :param list[DerivationTree] trees: The list of derivation trees.
        :param Optional[dict[NonTerminal, list[DerivationTree]]] scope: The scope of non-terminals matching to trees.
        :return list[list[Container]]: The list of lists of containers that hold the matching derivation trees.
>>>>>>> 5c9bba62
        """
        targets = []
        for tree in trees:
            targets.extend(self.find(tree, scope=scope, population=population))
        return targets

    @abc.abstractmethod
    def __repr__(self):
        pass

    def __str__(self):
        return self.__repr__()

    @abc.abstractmethod
    def get_access_points(self) -> list[NonTerminal]:
        """
        Get the access points of the non-terminal search, i.e., the non-terminal that are considered in this search.
        :return list[NonTerminal]: The list of access points.
        """


class LengthSearch(NonTerminalSearch):
    """
    Non-terminal search that finds the length of the non-terminals that match the search criteria.
    """

    def __init__(self, value: NonTerminalSearch):
        """
        Initialize the LengthSearch with the given non-terminal search.
        :param NonTerminalSearch value: The non-terminal search.
        """
        self.value = value

    def find(
        self,
        tree: DerivationTree,
<<<<<<< HEAD
        scope: Optional[Dict[NonTerminal, List[DerivationTree]]] = None,
        population: Optional[Collection[DerivationTree]] = None,
    ) -> List[Container]:
=======
        scope: Optional[dict[NonTerminal, list[DerivationTree]]] = None,
    ) -> list[Container]:
>>>>>>> 5c9bba62
        ret = [
            Length(
                sum(
                    [
                        container.get_trees()
                        for container in self.value.find(
                            tree, scope=scope, population=population
                        )
                    ],
                    [],
                )
            )
        ]
        return ret

    def find_direct(
        self,
        tree: DerivationTree,
<<<<<<< HEAD
        scope: Optional[Dict[NonTerminal, List[DerivationTree]]] = None,
        population: Optional[Collection[DerivationTree]] = None,
    ) -> List[Container]:
=======
        scope: Optional[dict[NonTerminal, list[DerivationTree]]] = None,
    ) -> list[Container]:
>>>>>>> 5c9bba62
        ret = [
            Length(
                sum(
                    [
                        container.get_trees()
                        for container in self.value.find_direct(
                            tree, scope=scope, population=population
                        )
                    ],
                    [],
                )
            )
        ]
        return ret

    def __repr__(self):
        return f"|{repr(self.value)}|"

    def get_access_points(self):
        return self.value.get_access_points()


class RuleSearch(NonTerminalSearch):
    """
    Non-terminal search that finds the non-terminals that match the specific rule.
    """

    def __init__(self, symbol: NonTerminal):
        """
        Initialize the RuleSearch with the given non-terminal symbol.
        :param NonTerminal symbol: The non-terminal symbol.
        """
        self.symbol = symbol

    def find(
        self,
        tree: DerivationTree,
<<<<<<< HEAD
        scope: Optional[Dict[NonTerminal, List[DerivationTree]]] = None,
        population: Optional[Collection[DerivationTree]] = None,
    ) -> List[Container]:
=======
        scope: Optional[dict[NonTerminal, list[DerivationTree]]] = None,
    ) -> list[Container]:
>>>>>>> 5c9bba62
        if scope and self.symbol in scope:
            ret = [Tree(scope[self.symbol])]
        else:
            ret = list(map(Tree, tree.find_all_trees(self.symbol)))
        return ret

    def find_direct(
        self,
        tree: DerivationTree,
<<<<<<< HEAD
        scope: Optional[Dict[NonTerminal, List[DerivationTree]]] = None,
        population: Optional[Collection[DerivationTree]] = None,
    ) -> List[Container]:
=======
        scope: Optional[dict[NonTerminal, list[DerivationTree]]] = None,
    ) -> list[Container]:
>>>>>>> 5c9bba62
        if scope and self.symbol in scope:
            ret = [Tree(scope[self.symbol])]
        else:
            ret = list(map(Tree, tree.find_direct_trees(self.symbol)))
        return ret

    def __repr__(self):
        return repr(self.symbol)

    def get_access_points(self):
        return [self.symbol]


class AttributeSearch(NonTerminalSearch):
    """
    Non-terminal search that finds the non-terminals that first uses the base to find the non-terminals and then
    uses the attribute to find the non-terminals in the derivation trees found by the base.
    """

    def __init__(self, base: NonTerminalSearch, attribute: NonTerminalSearch):
        """
        Initialize the AttributeSearch with the given base and attribute non-terminal searches.
        :param NonTerminalSearch base: The base non-terminal search.
        :param NonTerminalSearch attribute: The attribute non-terminal search.
        """
        self.base = base
        self.attribute = attribute

    def find(
        self,
        tree: DerivationTree,
<<<<<<< HEAD
        scope: Optional[Dict[NonTerminal, List[DerivationTree]]] = None,
        population: Optional[Collection[DerivationTree]] = None,
    ) -> List[Container]:
        bases = self.base.find(tree, scope=scope, population=population)
=======
        scope: Optional[dict[NonTerminal, list[DerivationTree]]] = None,
    ) -> list[Container]:
        bases = self.base.find(tree, scope=scope)
>>>>>>> 5c9bba62
        targets = []
        for base in bases:
            for t in base.get_trees():
                targets.extend(
                    self.attribute.find_direct(t, scope=scope, population=population)
                )
        return targets

    def find_direct(
        self,
        tree: DerivationTree,
<<<<<<< HEAD
        scope: Optional[Dict[NonTerminal, List[DerivationTree]]] = None,
        population: Optional[Collection[DerivationTree]] = None,
    ) -> List[Container]:
        bases = self.base.find_direct(tree, scope=scope, population=population)
=======
        scope: Optional[dict[NonTerminal, list[DerivationTree]]] = None,
    ) -> list[Container]:
        bases = self.base.find_direct(tree, scope=scope)
>>>>>>> 5c9bba62
        targets = []
        for base in bases:
            for t in base.get_trees():
                targets.extend(
                    self.attribute.find_direct(t, scope=scope, population=population)
                )
        return targets

    def __repr__(self):
        return f"{repr(self.base)}.{repr(self.attribute)}"

    def get_access_points(self):
        return self.attribute.get_access_points()


class DescendantAttributeSearch(NonTerminalSearch):
    """
    Non-terminal search that finds the non-terminals that first uses the base to find the non-terminals and then
    uses the attribute to find the non-terminals in the descendant derivation trees found by the base.
    """

    def __init__(self, base: NonTerminalSearch, attribute: NonTerminalSearch):
        """
        Initialize the DescendantAttributeSearch with the given base and attribute non-terminal searches.
        :param NonTerminalSearch base: The base non-terminal search.
        :param NonTerminalSearch attribute: The attribute non-terminal search.
        """
        self.base = base
        self.attribute = attribute

    def find(
        self,
        tree: DerivationTree,
<<<<<<< HEAD
        scope: Optional[Dict[NonTerminal, List[DerivationTree]]] = None,
        population: Optional[Collection[DerivationTree]] = None,
    ) -> List[Container]:
        bases = self.base.find(tree, scope=scope, population=population)
=======
        scope: Optional[dict[NonTerminal, list[DerivationTree]]] = None,
    ) -> list[Container]:
        bases = self.base.find(tree, scope=scope)
>>>>>>> 5c9bba62
        targets = []
        for base in bases:
            for t in base.get_trees():
                targets.extend(
                    self.attribute.find(t, scope=scope, population=population)
                )
        return targets

    def find_direct(
        self,
        tree: DerivationTree,
<<<<<<< HEAD
        scope: Optional[Dict[NonTerminal, List[DerivationTree]]] = None,
        population: Optional[Collection[DerivationTree]] = None,
    ) -> List[Container]:
        bases = self.base.find_direct(tree, scope=scope, population=population)
=======
        scope: Optional[dict[NonTerminal, list[DerivationTree]]] = None,
    ) -> list[Container]:
        bases = self.base.find_direct(tree, scope=scope)
>>>>>>> 5c9bba62
        targets = []
        for base in bases:
            for t in base.get_trees():
                targets.extend(
                    self.attribute.find(t, scope=scope, population=population)
                )
        return targets

    def __repr__(self):
        return f"{repr(self.base)}..{repr(self.attribute)}"

    def __str__(self):
        return f"{str(self.base)}..{str(self.attribute)}"

    def get_access_points(self):
        return self.attribute.get_access_points()


class ItemSearch(NonTerminalSearch):
    """
    Non-terminal search that finds the non-terminals that get the items from the base non-terminal.
    """

    def __init__(self, base: NonTerminalSearch, slices: tuple[Any] | slice | int):
        """
        Initialize the ItemSearch with the given base and slices.
        :param NonTerminalSearch base: The base non-terminal
        :param tuple[Any] slices: The slices to get the items from the base non-terminal.
        """
        self.base = base
        self.slices = slices

    def _find(self, bases: list[Container]):
        return list(
            map(
                Tree,
                [
                    t.__getitem__(self.slices)
                    for base in bases
                    for t in base.get_trees()
                ],
            )
        )

    def find(
        self,
        tree: DerivationTree,
<<<<<<< HEAD
        scope: Optional[Dict[NonTerminal, List[DerivationTree]]] = None,
        population: Optional[Collection[DerivationTree]] = None,
    ) -> List[Container]:
        return self._find(self.base.find(tree, scope=scope, population=population))
=======
        scope: Optional[dict[NonTerminal, list[DerivationTree]]] = None,
    ) -> list[Container]:
        return self._find(self.base.find(tree, scope=scope))
>>>>>>> 5c9bba62

    def find_direct(
        self,
        tree: DerivationTree,
<<<<<<< HEAD
        scope: Optional[Dict[NonTerminal, List[DerivationTree]]] = None,
        population: Optional[Collection[DerivationTree]] = None,
    ) -> List[Container]:
        return self._find(
            self.base.find_direct(tree, scope=scope, population=population)
        )
=======
        scope: Optional[dict[NonTerminal, list[DerivationTree]]] = None,
    ) -> list[Container]:
        return self._find(self.base.find_direct(tree, scope=scope))
>>>>>>> 5c9bba62

    def __repr__(self):
        slice_reprs = []
        for slice_ in self.slices:
            if isinstance(slice_, slice):
                slice_repr = ""
                if slice_.start is not None:
                    slice_repr += repr(slice_.start)
                slice_repr += ":"
                if slice_.stop is not None:
                    slice_repr += repr(slice_.stop)
                if slice_.step is not None:
                    slice_repr += ":" + repr(slice_.step)
                slice_reprs.append(slice_repr)
            else:
                slice_reprs.append(repr(slice_))
        return f"{repr(self.base)}[{', '.join(slice_reprs)}]"

    def __str__(self):
        slice_strs = []
        for slice_ in self.slices:
            if isinstance(slice_, slice):
                slice_str = ""
                if slice_.start is not None:
                    slice_str += str(slice_.start)
                slice_str += ":"
                if slice_.stop is not None:
                    slice_str += str(slice_.stop)
                if slice_.step is not None:
                    slice_str += ":" + str(slice_.step)
                slice_strs.append(slice_str)
            else:
                slice_strs.append(str(slice_))
        return f"{str(self.base)}[{', '.join(slice_strs)}]"

    def get_access_points(self):
        return self.base.get_access_points()


class SelectiveSearch(NonTerminalSearch):
    """
    Non-terminal search that finds the non-terminals that match the selective search criteria.
    """

    def __init__(
        self,
        base: NonTerminalSearch,
        symbols: list[tuple[NonTerminal, bool]],
        slices: list[Optional[Any]] = None,
    ):
        """
        Initialize the SelectiveSearch with the given base, symbols, and slices.
        :param NonTerminalSearch base: The base non-terminal search.
        :param list[tuple[NonTerminal, bool]] symbols: The list of symbols and whether to find direct or all trees.
        :param list[Optional[Any]] slices: The list of slices to get the items from the symbols.
        """
        self.base = base
        self.symbols = symbols
        self.slices = slices or [None] * len(symbols)

    def _find(self, bases: list[Container]):
        result = []
        for symbol, is_direct, items in zip(*zip(*self.symbols), self.slices):
            if is_direct:
                children = [
                    t.find_direct_trees(symbol)
                    for base in bases
                    for t in base.get_trees()
                ]
            else:
                children = [
                    t.find_all_trees(symbol) for base in bases for t in base.get_trees()
                ]
            if items is not None:
                for index, child in enumerate(children):
                    values = child.__getitem__(items)
                    children[index] = values if isinstance(values, list) else [values]
            result.extend(sum(children, []))
        return list(map(Tree, result))

    def find(
        self,
        tree: DerivationTree,
<<<<<<< HEAD
        scope: Optional[Dict[NonTerminal, List[DerivationTree]]] = None,
        population: Optional[Collection[DerivationTree]] = None,
    ) -> List[Container]:
        ret = self._find(self.base.find(tree, scope=scope, population=population))
=======
        scope: Optional[dict[NonTerminal, list[DerivationTree]]] = None,
    ) -> list[Container]:
        ret = self._find(self.base.find(tree, scope=scope))
        # LOGGER.debug(f"SelectiveSearch({self}).find({tree.value()!r}) = {ret}")
>>>>>>> 5c9bba62
        return ret

    def find_direct(
        self,
        tree: DerivationTree,
<<<<<<< HEAD
        scope: Optional[Dict[NonTerminal, List[DerivationTree]]] = None,
        population: Optional[Collection[DerivationTree]] = None,
    ) -> List[Container]:
        ret = self._find(self.base.find_direct(tree, scope=scope, population=None))
=======
        scope: Optional[dict[NonTerminal, list[DerivationTree]]] = None,
    ) -> list[Container]:
        ret = self._find(self.base.find_direct(tree, scope=scope))
        # LOGGER.debug(f"SelectiveSearch({self}).find_direct({tree.value()!r}) = {ret}")
>>>>>>> 5c9bba62
        return ret

    def __repr__(self):
        slice_reprs = []
        for symbol, is_direct, items in zip(*self.symbols, self.slices):
            slice_repr = f"{'' if is_direct else '*'}{repr(symbol)}"
            if items is not None:
                slice_repr += ": "
                if isinstance(items, slice):
                    if items.start is not None:
                        slice_repr += repr(items.start)
                    slice_repr += ":"
                    if items.stop is not None:
                        slice_repr += repr(items.stop)
                    if items.step is not None:
                        slice_repr += ":" + repr(items.step)
                else:
                    slice_reprs += repr(items)
            slice_reprs.append(slice_repr)
        return f"{repr(self.base)}{{{', '.join(slice_reprs)}}}"

    def get_access_points(self):
        return [symbol for symbol, _ in self.symbols]


class StarSearch(NonTerminalSearch):
    """
    Non-terminal search that finds the non-terminals that match the star search criteria.
    """

    def __init__(self, base: NonTerminalSearch):
        """
        Initialize the StarSearch with the given base non-terminal search.
        :param NonTerminalSearch base: The base non-terminal search.
        """
        self.base = base

    def find(
        self,
        tree: DerivationTree,
        scope: Optional[Dict[NonTerminal, List[DerivationTree]]] = None,
        population: Optional[Collection[DerivationTree]] = None,
    ) -> List[Container]:
        trees = sum(
            [
                r.get_trees()
                for r in self.base.find(tree, scope=scope, population=population)
            ],
            [],
        )
        return [TreeList(trees)]

    def find_direct(
        self,
        tree: DerivationTree,
        scope: Optional[Dict[NonTerminal, List[DerivationTree]]] = None,
        population: Optional[Collection[DerivationTree]] = None,
    ) -> List[Container]:
        trees = sum(
            [
                r.get_trees()
                for r in self.base.find_direct(tree, scope=scope, population=population)
            ],
            [],
        )
        return [TreeList(trees)]

    def __repr__(self):
        return f"*{repr(self.base)}"

    def get_access_points(self) -> List[NonTerminal]:
        return self.base.get_access_points()


class PopulationSearch(NonTerminalSearch):
    """
    Non-terminal search that finds the non-terminals that match the star search criteria in the entire population.
    """

    def __init__(self, base: NonTerminalSearch):
        """
        Initialize the PopulationSearch with the given base non-terminal search.
        :param NonTerminalSearch base: The base non-terminal search.
        """
        self.base = base

    def find(
        self,
        tree: DerivationTree,
        scope: Optional[Dict[NonTerminal, List[DerivationTree]]] = None,
        population: Optional[Collection[DerivationTree]] = None,
    ) -> List[Container]:
        if population is None:
            raise ValueError("Population is required for PopulationSearch")
        trees = sum(
            [
                r.get_trees()
                for r in self.base.find_all(
                    population, scope=scope, population=population
                )
            ],
            [],
        )
        return [TreeList(trees)]

    def find_direct(
        self,
        tree: DerivationTree,
        scope: Optional[Dict[NonTerminal, List[DerivationTree]]] = None,
        population: Optional[Collection[DerivationTree]] = None,
    ) -> List[Container]:
        if population is None:
            raise ValueError("Population is required for PopulationSearch")
        trees = sum(
            [
                r.get_trees()
                for r in self.base.find_all(
                    population, scope=scope, population=population
                )
            ],
            [],
        )
        return [TreeList(trees)]

    def __repr__(self):
        return f"**{repr(self.base)}"

    def get_access_points(self) -> List[NonTerminal]:
        return self.base.get_access_points()<|MERGE_RESOLUTION|>--- conflicted
+++ resolved
@@ -4,14 +4,11 @@
 """
 
 import abc
-<<<<<<< HEAD
-from typing import List, Optional, Dict, Tuple, Any, Collection
-=======
 from typing import Any, Optional
->>>>>>> 5c9bba62
 
 from fandango.language.symbol import NonTerminal
 from fandango.language.tree import DerivationTree
+from fandango.logger import LOGGER
 
 
 class Container(abc.ABC):
@@ -71,33 +68,6 @@
         return str(self.tree)
 
 
-class TreeList(Container):
-    """
-    Container that holds a list of derivation trees.
-    """
-
-    def __init__(self, trees: List[DerivationTree]):
-        """
-        Initialize the TreeList container with the given derivation trees.
-        :param List[DerivationTree] trees: The list of derivation trees.
-        """
-        self.trees = trees
-
-    def get_trees(self) -> List[DerivationTree]:
-        """
-        Get the list of derivation trees in the container.
-        :return List[DerivationTree]: The list of derivation trees.
-        """
-        return self.trees
-
-    def evaluate(self):
-        """
-        Evaluate the container. The evaluation of a TreeList container is the list of trees itself.
-        :return List[DerivationTree]: The list of derivation trees.
-        """
-        return self.trees
-
-
 class Length(Container):
     """
     Container that holds a list of derivation trees and evaluates to the length of the list.
@@ -141,17 +111,6 @@
     def find(
         self,
         tree: DerivationTree,
-<<<<<<< HEAD
-        scope: Optional[Dict[NonTerminal, List[DerivationTree]]] = None,
-        population: Optional[Collection[DerivationTree]] = None,
-    ) -> List[Container]:
-        """
-        Find all the non-terminals in the derivation tree that match the search criteria.
-        :param DerivationTree tree: The derivation tree.
-        :param Optional[Dict[NonTerminal, List[DerivationTree]]] scope: The scope of non-terminals matching to trees.
-        :param Optional[Collection[DerivationTree]] population: The population of derivation trees to search in.
-        :return List[Container]: The list of containers that hold the matching derivation trees.
-=======
         scope: Optional[dict[NonTerminal, list[DerivationTree]]] = None,
     ) -> list[Container]:
         """
@@ -159,24 +118,12 @@
         :param DerivationTree tree: The derivation tree.
         :param Optional[dict[NonTerminal, list[DerivationTree]]] scope: The scope of non-terminals matching to trees.
         :return list[Container]: The list of containers that hold the matching derivation trees.
->>>>>>> 5c9bba62
         """
 
     @abc.abstractmethod
     def find_direct(
         self,
         tree: DerivationTree,
-<<<<<<< HEAD
-        scope: Optional[Dict[NonTerminal, List[DerivationTree]]] = None,
-        population: Optional[Collection[DerivationTree]] = None,
-    ) -> List[Container]:
-        """
-        Find the direct-child non-terminals in the derivation tree that match the search criteria.
-        :param DerivationTree tree: The derivation tree.
-        :param Optional[Dict[NonTerminal, List[DerivationTree]]] scope: The scope of non-terminals matching to trees.
-        :param Optional[Collection[DerivationTree]] population: The population of derivation trees to search in.
-        :return List[Container]: The list of containers that hold the matching derivation trees.
-=======
         scope: Optional[dict[NonTerminal, list[DerivationTree]]] = None,
     ) -> list[Container]:
         """
@@ -184,23 +131,10 @@
         :param DerivationTree tree: The derivation tree.
         :param Optional[dict[NonTerminal, list[DerivationTree]]] scope: The scope of non-terminals matching to trees.
         :return list[Container]: The list of containers that hold the matching derivation trees.
->>>>>>> 5c9bba62
         """
 
     def find_all(
         self,
-<<<<<<< HEAD
-        trees: List[DerivationTree],
-        scope: Optional[Dict[NonTerminal, List[DerivationTree]]] = None,
-        population: Optional[Collection[DerivationTree]] = None,
-    ) -> List[Container]:
-        """
-        Find all the non-terminals in the list of derivation trees that match the search criteria.
-        :param List[DerivationTree] trees: The list of derivation trees.
-        :param Optional[Dict[NonTerminal, List[DerivationTree]]] scope: The scope of non-terminals matching to trees.
-        :param Optional[Collection[DerivationTree]] population: The population of derivation trees to search in.
-        :return List[List[Container]]: The list of lists of containers that hold the matching derivation trees.
-=======
         trees: list[DerivationTree],
         scope: Optional[dict[NonTerminal, list[DerivationTree]]] = None,
     ) -> list[list[Container]]:
@@ -209,11 +143,10 @@
         :param list[DerivationTree] trees: The list of derivation trees.
         :param Optional[dict[NonTerminal, list[DerivationTree]]] scope: The scope of non-terminals matching to trees.
         :return list[list[Container]]: The list of lists of containers that hold the matching derivation trees.
->>>>>>> 5c9bba62
         """
         targets = []
         for tree in trees:
-            targets.extend(self.find(tree, scope=scope, population=population))
+            targets.extend(self.find(tree, scope=scope))
         return targets
 
     @abc.abstractmethod
@@ -246,57 +179,46 @@
     def find(
         self,
         tree: DerivationTree,
-<<<<<<< HEAD
-        scope: Optional[Dict[NonTerminal, List[DerivationTree]]] = None,
-        population: Optional[Collection[DerivationTree]] = None,
-    ) -> List[Container]:
-=======
-        scope: Optional[dict[NonTerminal, list[DerivationTree]]] = None,
-    ) -> list[Container]:
->>>>>>> 5c9bba62
+        scope: Optional[dict[NonTerminal, list[DerivationTree]]] = None,
+    ) -> list[Container]:
         ret = [
             Length(
                 sum(
                     [
                         container.get_trees()
-                        for container in self.value.find(
-                            tree, scope=scope, population=population
-                        )
+                        for container in self.value.find(tree, scope=scope)
                     ],
                     [],
                 )
             )
         ]
+        # LOGGER.debug(f"LengthSearch({self}).find({tree.value()!r}) = {ret}")
         return ret
 
     def find_direct(
         self,
         tree: DerivationTree,
-<<<<<<< HEAD
-        scope: Optional[Dict[NonTerminal, List[DerivationTree]]] = None,
-        population: Optional[Collection[DerivationTree]] = None,
-    ) -> List[Container]:
-=======
-        scope: Optional[dict[NonTerminal, list[DerivationTree]]] = None,
-    ) -> list[Container]:
->>>>>>> 5c9bba62
+        scope: Optional[dict[NonTerminal, list[DerivationTree]]] = None,
+    ) -> list[Container]:
         ret = [
             Length(
                 sum(
                     [
                         container.get_trees()
-                        for container in self.value.find_direct(
-                            tree, scope=scope, population=population
-                        )
+                        for container in self.value.find_direct(tree, scope=scope)
                     ],
                     [],
                 )
             )
         ]
+        # LOGGER.debug(f"LengthSearch({self}).find_direct({tree.value()!r}) = {ret}")
         return ret
 
     def __repr__(self):
         return f"|{repr(self.value)}|"
+
+    def __str__(self):
+        return f"|{str(self.value)}|"
 
     def get_access_points(self):
         return self.value.get_access_points()
@@ -317,39 +239,34 @@
     def find(
         self,
         tree: DerivationTree,
-<<<<<<< HEAD
-        scope: Optional[Dict[NonTerminal, List[DerivationTree]]] = None,
-        population: Optional[Collection[DerivationTree]] = None,
-    ) -> List[Container]:
-=======
-        scope: Optional[dict[NonTerminal, list[DerivationTree]]] = None,
-    ) -> list[Container]:
->>>>>>> 5c9bba62
+        scope: Optional[dict[NonTerminal, list[DerivationTree]]] = None,
+    ) -> list[Container]:
         if scope and self.symbol in scope:
             ret = [Tree(scope[self.symbol])]
         else:
             ret = list(map(Tree, tree.find_all_trees(self.symbol)))
+
+        # LOGGER.debug(f"RuleSearch({self}).find({tree.value()!r}) = {ret}")
         return ret
 
     def find_direct(
         self,
         tree: DerivationTree,
-<<<<<<< HEAD
-        scope: Optional[Dict[NonTerminal, List[DerivationTree]]] = None,
-        population: Optional[Collection[DerivationTree]] = None,
-    ) -> List[Container]:
-=======
-        scope: Optional[dict[NonTerminal, list[DerivationTree]]] = None,
-    ) -> list[Container]:
->>>>>>> 5c9bba62
+        scope: Optional[dict[NonTerminal, list[DerivationTree]]] = None,
+    ) -> list[Container]:
         if scope and self.symbol in scope:
             ret = [Tree(scope[self.symbol])]
         else:
             ret = list(map(Tree, tree.find_direct_trees(self.symbol)))
+
+        # LOGGER.debug(f"RuleSearch({self}).find_direct({tree.value()!r}) = {ret}")
         return ret
 
     def __repr__(self):
         return repr(self.symbol)
+
+    def __str__(self):
+        return str(self.symbol)
 
     def get_access_points(self):
         return [self.symbol]
@@ -373,47 +290,34 @@
     def find(
         self,
         tree: DerivationTree,
-<<<<<<< HEAD
-        scope: Optional[Dict[NonTerminal, List[DerivationTree]]] = None,
-        population: Optional[Collection[DerivationTree]] = None,
-    ) -> List[Container]:
-        bases = self.base.find(tree, scope=scope, population=population)
-=======
         scope: Optional[dict[NonTerminal, list[DerivationTree]]] = None,
     ) -> list[Container]:
         bases = self.base.find(tree, scope=scope)
->>>>>>> 5c9bba62
         targets = []
         for base in bases:
             for t in base.get_trees():
-                targets.extend(
-                    self.attribute.find_direct(t, scope=scope, population=population)
-                )
+                targets.extend(self.attribute.find_direct(t, scope=scope))
+        # LOGGER.debug(f"AttributeSearch({self}).find({tree.value()!r}) = {targets}")
         return targets
 
     def find_direct(
         self,
         tree: DerivationTree,
-<<<<<<< HEAD
-        scope: Optional[Dict[NonTerminal, List[DerivationTree]]] = None,
-        population: Optional[Collection[DerivationTree]] = None,
-    ) -> List[Container]:
-        bases = self.base.find_direct(tree, scope=scope, population=population)
-=======
         scope: Optional[dict[NonTerminal, list[DerivationTree]]] = None,
     ) -> list[Container]:
         bases = self.base.find_direct(tree, scope=scope)
->>>>>>> 5c9bba62
         targets = []
         for base in bases:
             for t in base.get_trees():
-                targets.extend(
-                    self.attribute.find_direct(t, scope=scope, population=population)
-                )
+                targets.extend(self.attribute.find_direct(t, scope=scope))
+        # LOGGER.debug(f"AttributeSearch({self}).find_direct({tree.value()!r}) = {targets}")
         return targets
 
     def __repr__(self):
         return f"{repr(self.base)}.{repr(self.attribute)}"
+
+    def __str__(self):
+        return f"{str(self.base)}.{str(self.attribute)}"
 
     def get_access_points(self):
         return self.attribute.get_access_points()
@@ -437,43 +341,29 @@
     def find(
         self,
         tree: DerivationTree,
-<<<<<<< HEAD
-        scope: Optional[Dict[NonTerminal, List[DerivationTree]]] = None,
-        population: Optional[Collection[DerivationTree]] = None,
-    ) -> List[Container]:
-        bases = self.base.find(tree, scope=scope, population=population)
-=======
         scope: Optional[dict[NonTerminal, list[DerivationTree]]] = None,
     ) -> list[Container]:
         bases = self.base.find(tree, scope=scope)
->>>>>>> 5c9bba62
         targets = []
         for base in bases:
             for t in base.get_trees():
-                targets.extend(
-                    self.attribute.find(t, scope=scope, population=population)
-                )
+                targets.extend(self.attribute.find(t, scope=scope))
+
+        # LOGGER.debug(f"DescendantAttributeSearch({self}).find({tree.value()!r}) = {targets}")
         return targets
 
     def find_direct(
         self,
         tree: DerivationTree,
-<<<<<<< HEAD
-        scope: Optional[Dict[NonTerminal, List[DerivationTree]]] = None,
-        population: Optional[Collection[DerivationTree]] = None,
-    ) -> List[Container]:
-        bases = self.base.find_direct(tree, scope=scope, population=population)
-=======
         scope: Optional[dict[NonTerminal, list[DerivationTree]]] = None,
     ) -> list[Container]:
         bases = self.base.find_direct(tree, scope=scope)
->>>>>>> 5c9bba62
         targets = []
         for base in bases:
             for t in base.get_trees():
-                targets.extend(
-                    self.attribute.find(t, scope=scope, population=population)
-                )
+                targets.extend(self.attribute.find(t, scope=scope))
+
+        # LOGGER.debug(f"DescendantAttributeSearch({self}).find_direct({tree.value()!r}) = {targets}")
         return targets
 
     def __repr__(self):
@@ -515,32 +405,16 @@
     def find(
         self,
         tree: DerivationTree,
-<<<<<<< HEAD
-        scope: Optional[Dict[NonTerminal, List[DerivationTree]]] = None,
-        population: Optional[Collection[DerivationTree]] = None,
-    ) -> List[Container]:
-        return self._find(self.base.find(tree, scope=scope, population=population))
-=======
         scope: Optional[dict[NonTerminal, list[DerivationTree]]] = None,
     ) -> list[Container]:
         return self._find(self.base.find(tree, scope=scope))
->>>>>>> 5c9bba62
-
-    def find_direct(
-        self,
-        tree: DerivationTree,
-<<<<<<< HEAD
-        scope: Optional[Dict[NonTerminal, List[DerivationTree]]] = None,
-        population: Optional[Collection[DerivationTree]] = None,
-    ) -> List[Container]:
-        return self._find(
-            self.base.find_direct(tree, scope=scope, population=population)
-        )
-=======
+
+    def find_direct(
+        self,
+        tree: DerivationTree,
         scope: Optional[dict[NonTerminal, list[DerivationTree]]] = None,
     ) -> list[Container]:
         return self._find(self.base.find_direct(tree, scope=scope))
->>>>>>> 5c9bba62
 
     def __repr__(self):
         slice_reprs = []
@@ -624,33 +498,19 @@
     def find(
         self,
         tree: DerivationTree,
-<<<<<<< HEAD
-        scope: Optional[Dict[NonTerminal, List[DerivationTree]]] = None,
-        population: Optional[Collection[DerivationTree]] = None,
-    ) -> List[Container]:
-        ret = self._find(self.base.find(tree, scope=scope, population=population))
-=======
         scope: Optional[dict[NonTerminal, list[DerivationTree]]] = None,
     ) -> list[Container]:
         ret = self._find(self.base.find(tree, scope=scope))
         # LOGGER.debug(f"SelectiveSearch({self}).find({tree.value()!r}) = {ret}")
->>>>>>> 5c9bba62
         return ret
 
     def find_direct(
         self,
         tree: DerivationTree,
-<<<<<<< HEAD
-        scope: Optional[Dict[NonTerminal, List[DerivationTree]]] = None,
-        population: Optional[Collection[DerivationTree]] = None,
-    ) -> List[Container]:
-        ret = self._find(self.base.find_direct(tree, scope=scope, population=None))
-=======
         scope: Optional[dict[NonTerminal, list[DerivationTree]]] = None,
     ) -> list[Container]:
         ret = self._find(self.base.find_direct(tree, scope=scope))
         # LOGGER.debug(f"SelectiveSearch({self}).find_direct({tree.value()!r}) = {ret}")
->>>>>>> 5c9bba62
         return ret
 
     def __repr__(self):
@@ -672,111 +532,24 @@
             slice_reprs.append(slice_repr)
         return f"{repr(self.base)}{{{', '.join(slice_reprs)}}}"
 
+    def __str__(self):
+        slice_strs = []
+        for symbol, is_direct, items in zip(*self.symbols, self.slices):
+            slice_str = f"{'' if is_direct else '*'}{str(symbol)}"
+            if items is not None:
+                slice_str += ": "
+                if isinstance(items, slice):
+                    if items.start is not None:
+                        slice_str += str(items.start)
+                    slice_str += ":"
+                    if items.stop is not None:
+                        slice_str += str(items.stop)
+                    if items.step is not None:
+                        slice_str += ":" + str(items.step)
+                else:
+                    slice_strs += str(items)
+            slice_strs.append(slice_str)
+        return f"{str(self.base)}{{{', '.join(slice_strs)}}}"
+
     def get_access_points(self):
-        return [symbol for symbol, _ in self.symbols]
-
-
-class StarSearch(NonTerminalSearch):
-    """
-    Non-terminal search that finds the non-terminals that match the star search criteria.
-    """
-
-    def __init__(self, base: NonTerminalSearch):
-        """
-        Initialize the StarSearch with the given base non-terminal search.
-        :param NonTerminalSearch base: The base non-terminal search.
-        """
-        self.base = base
-
-    def find(
-        self,
-        tree: DerivationTree,
-        scope: Optional[Dict[NonTerminal, List[DerivationTree]]] = None,
-        population: Optional[Collection[DerivationTree]] = None,
-    ) -> List[Container]:
-        trees = sum(
-            [
-                r.get_trees()
-                for r in self.base.find(tree, scope=scope, population=population)
-            ],
-            [],
-        )
-        return [TreeList(trees)]
-
-    def find_direct(
-        self,
-        tree: DerivationTree,
-        scope: Optional[Dict[NonTerminal, List[DerivationTree]]] = None,
-        population: Optional[Collection[DerivationTree]] = None,
-    ) -> List[Container]:
-        trees = sum(
-            [
-                r.get_trees()
-                for r in self.base.find_direct(tree, scope=scope, population=population)
-            ],
-            [],
-        )
-        return [TreeList(trees)]
-
-    def __repr__(self):
-        return f"*{repr(self.base)}"
-
-    def get_access_points(self) -> List[NonTerminal]:
-        return self.base.get_access_points()
-
-
-class PopulationSearch(NonTerminalSearch):
-    """
-    Non-terminal search that finds the non-terminals that match the star search criteria in the entire population.
-    """
-
-    def __init__(self, base: NonTerminalSearch):
-        """
-        Initialize the PopulationSearch with the given base non-terminal search.
-        :param NonTerminalSearch base: The base non-terminal search.
-        """
-        self.base = base
-
-    def find(
-        self,
-        tree: DerivationTree,
-        scope: Optional[Dict[NonTerminal, List[DerivationTree]]] = None,
-        population: Optional[Collection[DerivationTree]] = None,
-    ) -> List[Container]:
-        if population is None:
-            raise ValueError("Population is required for PopulationSearch")
-        trees = sum(
-            [
-                r.get_trees()
-                for r in self.base.find_all(
-                    population, scope=scope, population=population
-                )
-            ],
-            [],
-        )
-        return [TreeList(trees)]
-
-    def find_direct(
-        self,
-        tree: DerivationTree,
-        scope: Optional[Dict[NonTerminal, List[DerivationTree]]] = None,
-        population: Optional[Collection[DerivationTree]] = None,
-    ) -> List[Container]:
-        if population is None:
-            raise ValueError("Population is required for PopulationSearch")
-        trees = sum(
-            [
-                r.get_trees()
-                for r in self.base.find_all(
-                    population, scope=scope, population=population
-                )
-            ],
-            [],
-        )
-        return [TreeList(trees)]
-
-    def __repr__(self):
-        return f"**{repr(self.base)}"
-
-    def get_access_points(self) -> List[NonTerminal]:
-        return self.base.get_access_points()+        return [symbol for symbol, _ in self.symbols]