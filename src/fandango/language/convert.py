--- conflicted
+++ resolved
@@ -157,11 +157,7 @@
     def visitRepeat(self, ctx: FandangoParser.RepeatContext):
         node = self.visit(ctx.symbol())
         self.seenRepetitions += 1
-<<<<<<< HEAD
-        repetition_id = f"{self.seenRepetitions}_{self.id_prefix}"
-=======
-        nid = self.seenRepetitions
->>>>>>> 0ed07de8
+        nid = f"{self.seenRepetitions}_{self.id_prefix}"
         if ctx.COMMA():
             bounds = [None, None]
             bounds_index = 0
@@ -175,14 +171,12 @@
                     if child.getText() == ",":
                         bounds_index += 1
                     else:
-                        # : tuple[ast.AST, list[AttributeSearch], dict[str, AttributeSearch]]
                         bounds[bounds_index] = self.searches.visit(child)
                         bounds[bounds_index] = (
                             ast.unparse(bounds[bounds_index][0]),
                             *bounds[bounds_index][1:],
                         )
 
-<<<<<<< HEAD
             expr_data_min, expr_data_max = bounds
             max_arg = self.max_repetitions
             min_arg = 0
@@ -204,41 +198,21 @@
             else:
                 expr_data_min = (f"{min_arg}", [], {})
             if require_constraint:
-                bounds_constraint = RepetitionBoundsConstraint(repetition_id,
+                bounds_constraint = RepetitionBoundsConstraint(nid,
                                                 expr_data_min=expr_data_min,
                                                 expr_data_max=expr_data_max)
                 if min_arg == 0:
                     min_arg = 1
                 if max_arg < min_arg:
                     max_arg = min_arg
-            return Repetition(node, repetition_id, min_=min_arg, max_=max_arg, bounds_constraint=bounds_constraint)
+            return Repetition(node, nid, min_=min_arg, max_=max_arg, bounds_constraint=bounds_constraint)
         reps = self.searches.visit(ctx.expression(0))
         reps: tuple[str, list, dict] = (ast.unparse(reps[0]), *reps[1:])
         if reps[0].isdigit():
-            return Repetition(node, repetition_id, int(reps[0]), int(reps[0]))
-        else:
-            bounds_constraint = RepetitionBoundsConstraint(repetition_id, expr_data_min=reps, expr_data_max=reps)
-            return Repetition(node, repetition_id, min_=1, bounds_constraint=bounds_constraint)
-=======
-            min_, max_ = bounds
-            if min_ is None and max_ is None:
-                return Repetition(node, f"{nid}_{self.id_prefix}")
-            elif min_ is None:
-                return Repetition(node, f"{nid}_{self.id_prefix}", max_=max_)
-            elif max_ is None:
-                return Repetition(
-                    node,
-                    f"{nid}_{self.id_prefix}",
-                    min_=min_,
-                    max_=(f"{self.max_repetitions}", [], {}),
-                )
-            return Repetition(node, f"{nid}_{self.id_prefix}", min_, max_)
-        reps = self.searches.visit(ctx.expression(0))
-        reps = (ast.unparse(reps[0]), *reps[1:])
-
-        node = self.visit(ctx.symbol())
-        return Repetition(node, f"{nid}_{self.id_prefix}", reps, reps)
->>>>>>> 0ed07de8
+            return Repetition(node, nid, int(reps[0]), int(reps[0]))
+        else:
+            bounds_constraint = RepetitionBoundsConstraint(nid, expr_data_min=reps, expr_data_max=reps)
+            return Repetition(node, nid, min_=1, bounds_constraint=bounds_constraint)
 
     def visitSymbol(self, ctx: FandangoParser.SymbolContext):
         if ctx.nonterminal_right():
