--- conflicted
+++ resolved
@@ -87,17 +87,8 @@
                 grammar.remove_generator(symbol)
             if production.expression():
                 # Handle generator expressions
-<<<<<<< HEAD
-                expr, searches, _ = self.searches.visit(production.expression())
-                if searches:
-                    raise UnsupportedOperation(
-                        "Symbols in expressions are currently not supported"
-                    )
-                grammar.set_generator(symbol, ast.unparse(expr))
-=======
                 expr, _, searches_map = self.searches.visit(production.expression())
                 grammar.set_generator(symbol, ast.unparse(expr), searches_map)
->>>>>>> d05eb042
 
                 if not production.EXPR_ASSIGN():
                     LOGGER.warning(
