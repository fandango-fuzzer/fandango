--- conflicted
+++ resolved
@@ -137,27 +137,11 @@
 
     def visitKleene(self, ctx: FandangoParser.KleeneContext):
         self.seenStars += 1
-<<<<<<< HEAD
-        return Star(
-            self.visit(ctx.symbol()),
-            f"{self.seenStars}_{self.id_prefix}",
-            self.max_repetitions,
-        )
-
-    def visitPlus(self, ctx: FandangoParser.PlusContext):
-        self.seenPluses += 1
-        return Plus(
-            self.visit(ctx.symbol()),
-            f"{self.seenPluses}_{self.id_prefix}",
-            self.max_repetitions,
-        )
-=======
         return Star(self.visit(ctx.symbol()), f"{self.seenStars}_{self.id_prefix}")
 
     def visitPlus(self, ctx: FandangoParser.PlusContext):
         self.seenPluses += 1
         return Plus(self.visit(ctx.symbol()), f"{self.seenPluses}_{self.id_prefix}")
->>>>>>> d53d0076
 
     def visitOption(self, ctx: FandangoParser.OptionContext):
         self.seenOptions += 1
