--- conflicted
+++ resolved
@@ -1,14 +1,6 @@
 import abc
 import enum
-<<<<<<< HEAD
-from typing import TYPE_CHECKING
-
-if TYPE_CHECKING:
-    from fandango.language.grammar import NodeType
-=======
 import re
-from fandango.logger import LOGGER
->>>>>>> ed4c2d8f
 
 
 class SymbolType(enum.Enum):
@@ -38,8 +30,6 @@
     def is_non_terminal(self):
         return self.type == SymbolType.NON_TERMINAL
 
-<<<<<<< HEAD
-=======
     @property
     def is_implicit(self):
         return self.type == SymbolType.IMPLICIT
@@ -51,7 +41,6 @@
         except AttributeError:
             return False  # for cached grammars
 
->>>>>>> ed4c2d8f
     @abc.abstractmethod
     def __hash__(self):
         return NotImplemented
