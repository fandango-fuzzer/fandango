--- conflicted
+++ resolved
@@ -158,7 +158,6 @@
     ):
         super().__init__(node, grammar_settings, id, min_=1)
 
-<<<<<<< HEAD
     def fuzz(
         self,
         parent: DerivationTree,
@@ -183,13 +182,10 @@
                 override_iterations_to_perform,
             )
 
-    def accept(self, visitor: "NodeVisitor"):
-=======
-    def accept(
-        self,
-        visitor: "fandango.language.grammar.node_visitors.node_visitor.NodeVisitor",
-    ):
->>>>>>> 49c9bc94
+    def accept(
+        self,
+        visitor: "fandango.language.grammar.node_visitors.node_visitor.NodeVisitor",
+    ):
         return visitor.visitPlus(self)
 
     def format_as_spec(self) -> str:
@@ -205,7 +201,6 @@
     ):
         super().__init__(node, grammar_settings, id, min_=0, max_=1)
 
-<<<<<<< HEAD
     def fuzz(
         self,
         parent: DerivationTree,
@@ -245,13 +240,10 @@
                 override_iterations_to_perform,
             )
 
-    def accept(self, visitor: "NodeVisitor"):
-=======
-    def accept(
-        self,
-        visitor: "fandango.language.grammar.node_visitors.node_visitor.NodeVisitor",
-    ):
->>>>>>> 49c9bc94
+    def accept(
+        self,
+        visitor: "fandango.language.grammar.node_visitors.node_visitor.NodeVisitor",
+    ):
         return visitor.visitOption(self)
 
     def format_as_spec(self) -> str:
