import random
from collections.abc import Iterator, Sequence
from typing import TYPE_CHECKING, Any, Optional

import fandango.language.grammar.nodes as nodes
from fandango.errors import FandangoValueError
from fandango.language.symbols import Symbol, NonTerminal
from fandango.language.grammar.has_settings import HasSettings
from fandango.language.grammar.nodes.alternative import Alternative
from fandango.language.grammar.nodes.concatenation import Concatenation
from fandango.language.grammar.nodes.node import Node, NodeType
from fandango.language.grammar.nodes.terminal import TerminalNode
from fandango.language.symbols.terminal import Terminal
from fandango.language.tree import DerivationTree
from fandango.language.symbols.symbol import Symbol
from fandango.language.symbols.non_terminal import NonTerminal

if TYPE_CHECKING:
    import fandango


class Repetition(Node):
    def __init__(
        self,
        node: Node,
        grammar_settings: Sequence[HasSettings],
        id: str = "",
        min_: int = 0,
        max_: Optional[int] = None,
        distance_to_completion: float = float("inf"),
    ):
        self.id = id
        self.min = min_
        self._max = max_
        self.node = node
        self.bounds_constraint: Optional[
            "fandango.constraints.repetition_bounds.RepetitionBoundsConstraint"
        ] = None
        self.iteration = 0
        if min_ < 0:
            raise FandangoValueError(
                f"Minimum repetitions {min_} must be greater than or equal to 0"
            )
        if self.max <= 0 or self.max < min_:
            raise FandangoValueError(
                f"Maximum repetitions {self.max} must be greater than 0 or greater than min {min_}"
            )
        super().__init__(
            NodeType.REPETITION,
            grammar_settings,
            distance_to_completion=distance_to_completion,
        )

    def to_symbol(self) -> Symbol:
        return NonTerminal(f"<__{self.id}>")

    @property
    def internal_max(self) -> Optional[int]:
        return self._max

    @property
    def max(self) -> int:
        if self._max is None:
            return nodes.MAX_REPETITIONS
        return self._max

    def accept(
        self,
        visitor: "fandango.language.grammar.node_visitors.node_visitor.NodeVisitor[fandango.language.grammar.node_visitors.node_visitor.AggregateType, fandango.language.grammar.node_visitors.node_visitor.ResultType]",
    ) -> Any:  # should be ResultType, beartype falls on its face
        return visitor.visitRepetition(self)

    def fuzz(
        self,
        parent: DerivationTree,
        grammar: "fandango.language.grammar.grammar.Grammar",
        max_nodes: int = 100,
        in_message: bool = False,
        override_current_iteration: Optional[int] = None,
        override_starting_repetition: int = 0,
        override_iterations_to_perform: Optional[int] = None,
    ) -> None:
        prev_parent_size = parent.size()
        prev_children_len = len(parent.children)
        if override_current_iteration is None:
            self.iteration += 1
            current_iteration = self.iteration
        else:
            current_iteration = override_current_iteration

        rep_goal = random.randint(self.min, self.max)
        if override_iterations_to_perform is not None:
            rep_goal = override_iterations_to_perform - override_starting_repetition

        reserved_max_nodes = self.distance_to_completion

        for rep in range(rep_goal):
            current_rep = rep + override_starting_repetition
            if self.node.distance_to_completion >= max_nodes:
                if rep >= self.min and override_iterations_to_perform is None:
                    break
                self.node.fuzz(parent, grammar, 0, in_message)
            else:
                reserved_max_nodes -= self.node.distance_to_completion
                self.node.fuzz(
                    parent, grammar, int(max_nodes - reserved_max_nodes), in_message
                )
            for child in parent.children[prev_children_len:]:
                child.origin_repetitions.insert(
                    0, (self.id, current_iteration, current_rep)
                )
            max_nodes -= parent.size() - prev_parent_size
            prev_parent_size = parent.size()
            prev_children_len = len(parent.children)

    def format_as_spec(self) -> str:
        if self.min == self.max:
            return f"{self.node.format_as_spec()}{{{self.min}}}"
        return f"{self.node.format_as_spec()}{{{self.min},{self.max}}}"

    def descendents(
        self,
        grammar: "fandango.language.grammar.grammar.Grammar",
        filter_controlflow: bool = False,
    ) -> Iterator["Node"]:
<<<<<<< HEAD
        base: list = []
        # if self.min == 0:
        # base.append(TerminalNode(Terminal(""), self._grammar_settings))
        if 0 < self.max:
            if filter_controlflow and self.node.is_controlflow:
                base.extend(self.node.descendents(grammar, filter_controlflow=True))
            else:
                base.append(self.node)
        if filter_controlflow:
            yield from base
            return

=======
        base: list[Node] = []
        if self.min == 0:
            base.append(TerminalNode(Terminal(""), self._grammar_settings))
        if self.min <= 1 <= self.max:
            base.append(self.node)
>>>>>>> abb508ad
        yield Alternative(
            base
            + [
                Concatenation([self.node] * r, self._grammar_settings)
                for r in range(max(2, self.min), self.max + 1)
            ],
            self._grammar_settings,
        )

    def children(self) -> list[Node]:
        return [self.node]

    def in_parties(self, parties: list[str]) -> bool:
        return self.node.in_parties(parties)


class Star(Repetition):
    def __init__(
        self,
        node: Node,
        grammar_settings: Sequence[HasSettings],
        id: str = "",
    ):
        super().__init__(node, grammar_settings, id, min_=0, distance_to_completion=0.0)

    def to_symbol(self) -> Symbol:
        return NonTerminal(f"<__{self.id}>")

    def accept(
        self,
        visitor: "fandango.language.grammar.node_visitors.node_visitor.NodeVisitor[fandango.language.grammar.node_visitors.node_visitor.AggregateType, fandango.language.grammar.node_visitors.node_visitor.ResultType]",
    ) -> Any:  # should be ResultType, beartype falls on its face
        return visitor.visitStar(self)

    def format_as_spec(self) -> str:
        return self.node.format_as_spec() + "*"


class Plus(Repetition):
    def __init__(
        self,
        node: Node,
        grammar_settings: Sequence[HasSettings],
        id: str = "",
    ):
        super().__init__(node, grammar_settings, id, min_=1)

    def to_symbol(self) -> Symbol:
        return NonTerminal(f"<__{self.id}>")

    def fuzz(
        self,
        parent: DerivationTree,
        grammar: "fandango.language.grammar.grammar.Grammar",
        max_nodes: int = 100,
        in_message: bool = False,
        override_current_iteration: Optional[int] = None,
        override_starting_repetition: int = 0,
        override_iterations_to_perform: Optional[int] = None,
    ) -> None:
        # Gmutator mutation (1b)
        if random.random() < self.settings.get("plus_should_return_nothing"):
            return  # nop, don't add a node
        else:
            return super().fuzz(
                parent,
                grammar,
                max_nodes,
                in_message,
                override_current_iteration,
                override_starting_repetition,
                override_iterations_to_perform,
            )

    def accept(
        self,
        visitor: "fandango.language.grammar.node_visitors.node_visitor.NodeVisitor[fandango.language.grammar.node_visitors.node_visitor.AggregateType, fandango.language.grammar.node_visitors.node_visitor.ResultType]",
    ) -> Any:  # should be ResultType, beartype falls on its face
        return visitor.visitPlus(self)

    def format_as_spec(self) -> str:
        return self.node.format_as_spec() + "+"


class Option(Repetition):
    def __init__(
        self,
        node: Node,
        grammar_settings: Sequence[HasSettings],
        id: str = "",
    ):
        super().__init__(
            node, grammar_settings, id, min_=0, max_=1, distance_to_completion=0.0
        )

    def to_symbol(self) -> Symbol:
        return NonTerminal(f"<__{self.id}>")

    def fuzz(
        self,
        parent: DerivationTree,
        grammar: "fandango.language.grammar.grammar.Grammar",
        max_nodes: int = 100,
        in_message: bool = False,
        override_current_iteration: Optional[int] = None,
        override_starting_repetition: int = 0,
        override_iterations_to_perform: Optional[int] = None,
    ) -> None:
        # Gmutator mutation (1c)
        should_return_multiple = random.random() < self.settings.get(
            "option_should_return_multiple"
        )
        if should_return_multiple:
            repetition = Repetition(
                self.node, self._grammar_settings, id=self.id, min_=2
            )
            repetition.distance_to_completion = self.node.distance_to_completion * 2 + 1
            return repetition.fuzz(
                parent,
                grammar,
                max_nodes,
                in_message,
                override_current_iteration,
                override_starting_repetition,
                override_iterations_to_perform,
            )
        else:
            return super().fuzz(
                parent,
                grammar,
                max_nodes,
                in_message,
                override_current_iteration,
                override_starting_repetition,
                override_iterations_to_perform,
            )

    def accept(
        self,
        visitor: "fandango.language.grammar.node_visitors.node_visitor.NodeVisitor[fandango.language.grammar.node_visitors.node_visitor.AggregateType, fandango.language.grammar.node_visitors.node_visitor.ResultType]",
    ) -> Any:  # should be ResultType, beartype falls on its face
        return visitor.visitOption(self)

    def format_as_spec(self) -> str:
        return self.node.format_as_spec() + "?"<|MERGE_RESOLUTION|>--- conflicted
+++ resolved
@@ -4,7 +4,6 @@
 
 import fandango.language.grammar.nodes as nodes
 from fandango.errors import FandangoValueError
-from fandango.language.symbols import Symbol, NonTerminal
 from fandango.language.grammar.has_settings import HasSettings
 from fandango.language.grammar.nodes.alternative import Alternative
 from fandango.language.grammar.nodes.concatenation import Concatenation
@@ -123,8 +122,7 @@
         grammar: "fandango.language.grammar.grammar.Grammar",
         filter_controlflow: bool = False,
     ) -> Iterator["Node"]:
-<<<<<<< HEAD
-        base: list = []
+        base: list[Node] = []
         # if self.min == 0:
         # base.append(TerminalNode(Terminal(""), self._grammar_settings))
         if 0 < self.max:
@@ -136,13 +134,6 @@
             yield from base
             return
 
-=======
-        base: list[Node] = []
-        if self.min == 0:
-            base.append(TerminalNode(Terminal(""), self._grammar_settings))
-        if self.min <= 1 <= self.max:
-            base.append(self.node)
->>>>>>> abb508ad
         yield Alternative(
             base
             + [
