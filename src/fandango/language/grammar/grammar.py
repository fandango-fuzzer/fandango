<<<<<<< HEAD
import random
from collections.abc import Generator
from collections import defaultdict
from typing import Any, cast, Optional, Union, Callable, TypeGuard, Never
=======
from collections.abc import Generator, Iterator
from collections import defaultdict
from typing import Any, cast, Optional
>>>>>>> abb508ad
from collections.abc import Sequence
import warnings


from fandango.errors import FandangoValueError, FandangoParseError
from fandango.io.navigation.PacketNonTerminal import PacketNonTerminal
from fandango.language.symbols import Terminal
from fandango.language.grammar import FuzzingMode, ParsingMode, closest_match
from fandango.language.grammar.has_settings import HasSettings
from fandango.language.grammar.literal_generator import LiteralGenerator
from fandango.language.grammar.node_visitors.disambiguator import Disambiguator
from fandango.language.grammar.node_visitors.node_visitor import NodeVisitor
from fandango.language.grammar.nodes.alternative import Alternative
from fandango.language.grammar.nodes.concatenation import Concatenation
from fandango.language.grammar.nodes.node import Node
from fandango.language.grammar.nodes.non_terminal import NonTerminalNode
import fandango.language.grammar.nodes as nodes
from fandango.language.grammar.nodes.repetition import (
    Option,
    Plus,
    Repetition,
    Star,
)
from fandango.language.grammar.nodes.terminal import TerminalNode
from fandango.language.grammar.parser.parser import Parser
from fandango.language.tree import DerivationTree, TreeTuple
from fandango.language.symbols import Symbol, NonTerminal
from fandango.language.tree_value import TreeValueType
from fandango.logger import LOGGER


<<<<<<< HEAD
KPath = tuple[Symbol, ...]


class Grammar(NodeVisitor):
=======
class Grammar(NodeVisitor[list[Node], list[Node]]):
>>>>>>> abb508ad
    """Represent a grammar."""

    def __init__(
        self,
        grammar_settings: Sequence[HasSettings],
        rules: Optional[dict[NonTerminal, Node]] = None,
        fuzzing_mode: Optional[FuzzingMode] = FuzzingMode.COMPLETE,
        local_variables: Optional[dict[str, Any]] = None,
        global_variables: Optional[dict[str, Any]] = None,
    ):
        self._grammar_settings = grammar_settings
        self.rules: dict[NonTerminal, Node] = rules or {}
        self.generators: dict[NonTerminal, LiteralGenerator] = {}
        self.fuzzing_mode = fuzzing_mode
        self._local_variables = local_variables or {}
        self._global_variables = global_variables or {}
        self._parser = Parser(self.rules)
        self._k_path_cache: dict[
            tuple[NonTerminal, bool], list[set[tuple[Symbol, ...]]]
        ] = dict()
        self._tree_k_path_cache: dict[int, set[tuple[Symbol, ...]]] = dict()

    @property
    def grammar_settings(self) -> Sequence[HasSettings]:
        return self._grammar_settings

    @staticmethod
    def _topological_sort(
        graph: dict[NonTerminal, set[NonTerminal]],
    ) -> list[NonTerminal]:
        indegree: dict[Any, int] = defaultdict(int)
        queue = []

        for node in graph:
            for neighbour in graph[node]:
                indegree[neighbour] += 1
        for node in graph:
            if indegree[node] == 0:
                queue.append(node)

        topological_order = []
        while queue:
            node = queue.pop(0)
            topological_order.append(node)

            for neighbour in graph[node]:
                indegree[neighbour] -= 1

                if indegree[neighbour] == 0:
                    queue.append(neighbour)

        if len(topological_order) != len(graph):
            print("Cycle exists")
        return topological_order[::-1]

    def is_use_generator(self, tree: DerivationTree) -> bool:
        symbol = tree.symbol
        if not symbol.is_non_terminal:
            return False
        nt = cast(NonTerminal, symbol)
        if nt not in self.generators:
            return False
        if tree is None:
            path = set()
        else:
            path = set(map(lambda x: x.symbol, tree.get_path()))
        generator_dependencies = self.generator_dependencies(nt)
        intersection = path.intersection(set(generator_dependencies))
        return len(intersection) == 0

    def derive_sources(self, tree: DerivationTree) -> list[DerivationTree]:
        gen_symbol = tree.symbol
        if not gen_symbol.is_non_terminal:
            raise FandangoValueError(
                f"Tree {gen_symbol.format_as_spec()} is not a nonterminal"
            )
        if tree.symbol not in self.generators:
            raise FandangoValueError(
                f"No generator found for tree {gen_symbol.format_as_spec()}"
            )

        if not self.is_use_generator(tree):
            return []

        assert isinstance(gen_symbol, NonTerminal)
        dependent_generators: dict[NonTerminal, set[NonTerminal]] = {gen_symbol: set()}
        for val in self.generators[gen_symbol].nonterminals.values():
            if val.symbol not in self.rules:
                closest = closest_match(str(val), [x.name() for x in self.rules.keys()])
                raise FandangoValueError(
                    f"Symbol {val.symbol.format_as_spec()} not defined in grammar. Did you mean {closest}?"
                )

            if val.symbol not in self.generators:
                raise FandangoValueError(
                    f"{val.symbol.format_as_spec()}: Missing converter from {gen_symbol.format_as_spec()} ({val.symbol.format_as_spec()} ::= ... := f({gen_symbol.format_as_spec()}))"
                )

            dependent_generators[val.symbol] = self.generator_dependencies(val.symbol)
        dependent_gens = self._topological_sort(dependent_generators)
        dependent_gens.remove(gen_symbol)

        args = [tree]
        for symbol in dependent_gens:
            try:
                generated_param = self.generate(symbol, args)
            except Exception as e:
                raise e
            generated_param.sources = []
            generated_param._parent = tree
            for child in generated_param.children:
                self.populate_sources(child)
            args.append(generated_param)
        args.pop(0)
        return args

    def derive_generator_output(self, tree: DerivationTree) -> list[DerivationTree]:
        generated = self.generate(tree.nonterminal, tree.sources)
        return generated.children

    def populate_sources(self, tree: DerivationTree) -> None:
        self._rec_remove_sources(tree)
        self._populate_sources(tree)

    def _populate_sources(self, tree: DerivationTree) -> None:
        if self.is_use_generator(tree):
            tree.sources = self.derive_sources(tree)
            for child in tree.children:
                child.set_all_read_only(True)
            return
        for child in tree.children:
            self._populate_sources(child)

    def _rec_remove_sources(self, tree: DerivationTree) -> None:
        tree.sources = []
        for child in tree.children:
            self._rec_remove_sources(child)

    def generate_string(
        self,
        symbol: str | NonTerminal = "<start>",
        sources: Optional[list[DerivationTree]] = None,
    ) -> tuple[list[DerivationTree], str | bytes | TreeTuple[str]]:
        if isinstance(symbol, str):
            symbol = NonTerminal(symbol)
        if self.generators[symbol] is None:
            raise ValueError(f"{symbol.format_as_spec()}: no generator")

        sources_: dict[Symbol, DerivationTree]
        if sources is None:
            sources_ = dict()
        else:
            sources_ = {tree.symbol: tree for tree in sources}
        generator = self.generators[symbol]

        local_variables = self._local_variables.copy()
        for id, nonterminal in generator.nonterminals.items():
            if nonterminal.symbol not in sources_:
                raise FandangoValueError(
                    f"{nonterminal.symbol}: missing generator parameter"
                )
            local_variables[id] = sources_[nonterminal.symbol]

        return list(sources_.values()), eval(
            generator.call, self._global_variables, local_variables
        )

    def generator_dependencies(
        self, symbol: str | NonTerminal = "<start>"
    ) -> set[NonTerminal]:
        if isinstance(symbol, str):
            symbol = NonTerminal(symbol)
        if self.generators[symbol] is None:
            return set()
        return {x.symbol for x in self.generators[symbol].nonterminals.values()}

    def generate(
        self,
        symbol: str | NonTerminal = "<start>",
        sources: Optional[list[DerivationTree]] = None,
    ) -> DerivationTree:
        if isinstance(symbol, str):
            symbol = NonTerminal(symbol)
        sources, string = self.generate_string(symbol, sources)
        if not (isinstance(string, (str, bytes, int, tuple))):
            raise TypeError(
                f"Generator {self.generators[symbol]} must return string, bytes, int, or tuple (returned {string!r})"
            )

        if isinstance(string, tuple):
            warnings.warn(
                "Returning a tree in the shape of a tuple from a generator is deprecated, as it is parsed into a tree, then immediately stringified and parsed against the grammar. You should instead return a str/bytes directly"
            )
            string = str(DerivationTree.from_tree(string))
        tree = self.parse(string, symbol)
        if tree is None:
            raise FandangoParseError(
                f"Could not parse {string!r} (generated by {self.generators[symbol]}) into {symbol.format_as_spec()}"
            )
        tree.sources = [p.deepcopy(copy_parent=False) for p in sources]
        return tree

    def collapse(self, tree: Optional[DerivationTree]) -> Optional[DerivationTree]:
        return self._parser.collapse(tree)

    def fuzz(
        self,
        start: str | NonTerminal = "<start>",
        max_nodes: int = 50,
        prefix_node: Optional[DerivationTree] = None,
    ) -> DerivationTree:
        if isinstance(start, str):
            start = NonTerminal(start)
        if prefix_node is None:
            root = DerivationTree(start)
        else:
            root = prefix_node
        fuzzed_idx = len(root.children)
        NonTerminalNode(start, self._grammar_settings).fuzz(
            root, self, max_nodes=max_nodes
        )
        root = root.children[fuzzed_idx]
        root._parent = None
        return root

    def update(
        self, grammar: "Grammar | dict[NonTerminal, Node]", prime: bool = True
    ) -> None:
        generators: dict[NonTerminal, LiteralGenerator]
        local_variables: dict[str, Any]
        global_variables: dict[str, Any]
        if isinstance(grammar, Grammar):
            generators = grammar.generators
            local_variables = grammar._local_variables
            global_variables = grammar._global_variables
            rules = grammar.rules
            fuzzing_mode = grammar.fuzzing_mode
        else:
            rules = grammar
            generators = {}
            local_variables = {}
            global_variables = {}
            fuzzing_mode = FuzzingMode.COMPLETE

        self.rules.update(rules)
        self.fuzzing_mode = fuzzing_mode
        self.generators.update(generators)

        for symbol in rules.keys():
            # We're updating from a grammar with a rule, but no generator,
            # so we should remove the generator if it exists
            if symbol not in generators and symbol in self.generators:
                del self.generators[symbol]

        self._parser = Parser(self.rules)
        self._local_variables.update(local_variables)
        self._global_variables.update(global_variables)
        if prime:
            self.prime()

    def get_protocol_messages(
        self, start_symbol=NonTerminal("<start>")
    ) -> set[PacketNonTerminal]:
        work = set()
        work.add(self.rules[start_symbol])
        seen = set()
        while len(work) > 0:
            current = work.pop()
            for node in current.descendents(self):
                if node in seen:
                    continue
                seen.add(node)
                work.add(node)
        seen_nt = {n for n in seen if isinstance(n, NonTerminalNode)}
        msg_nt: set[NonTerminalNode] = {n for n in seen_nt if n.sender is not None}
        messages_set: set[PacketNonTerminal] = set()
        for n in msg_nt:
            assert n.sender is not None
            messages_set.add(PacketNonTerminal(n.sender, n.recipient, n.symbol))
        return messages_set

    def parse(
        self,
        word: str | bytes | int | DerivationTree,
        start: str | NonTerminal = "<start>",
        mode: ParsingMode = ParsingMode.COMPLETE,
        hookin_parent: Optional[DerivationTree] = None,
        include_controlflow: bool = False,
    ) -> Optional[DerivationTree]:
        return self._parser.parse(
            word,
            start,
            mode=mode,
            hookin_parent=hookin_parent,
            include_controlflow=include_controlflow,
        )

    def parse_forest(
        self,
        word: str | bytes | DerivationTree,
        start: str | NonTerminal = "<start>",
        mode: ParsingMode = ParsingMode.COMPLETE,
        include_controlflow: bool = False,
    ) -> Generator[DerivationTree, None, None]:
        return self._parser.parse_forest(
            word, start, mode=mode, include_controlflow=include_controlflow
        )

    def parse_multiple(
        self,
        word: str | bytes | DerivationTree,
        start: str | NonTerminal = "<start>",
        mode: ParsingMode = ParsingMode.COMPLETE,
        include_controlflow: bool = False,
    ) -> Generator[DerivationTree, None, None]:
        return self._parser.parse_multiple(
            word, start, mode=mode, include_controlflow=include_controlflow
        )

    def max_position(self) -> int:
        """Return the maximum position reached during last parsing."""
        return self._parser._iter_parser.max_position()

<<<<<<< HEAD
    def nodes(self) -> set[Node]:
        """Return a map of all nodes in the grammar."""
        node_set = set()
        for node in self.rules.values():
            node_set.add(node)
            node_set.update(node.descendents(self, filter_controlflow=False))
        return node_set

    def __contains__(self, item: str | NonTerminal):
=======
    def __contains__(self, item: str | NonTerminal) -> bool:
>>>>>>> abb508ad
        if not isinstance(item, NonTerminal):
            item = NonTerminal(item)
        return item in self.rules

    def __getitem__(self, item: str | NonTerminal) -> Node:
        if not isinstance(item, NonTerminal):
            item = NonTerminal(item)
        return self.rules[item]

    def __setitem__(self, key: str | NonTerminal, value: Node) -> None:
        if not isinstance(key, NonTerminal):
            key = NonTerminal(key)
        self.rules[key] = value

    def __delitem__(self, key: str | NonTerminal) -> None:
        if not isinstance(key, NonTerminal):
            key = NonTerminal(key)
        del self.rules[key]

    def __iter__(self) -> Iterator[NonTerminal]:
        return iter(self.rules)

    def __len__(self) -> int:
        return len(self.rules)

    def __repr__(self) -> str:
        return "\n".join(
            [
                f"{key.name()} ::= {value.format_as_spec()}{' := ' + str(self.generators[key]) if key in self.generators else ''}"
                for key, value in self.rules.items()
            ]
        )

    def msg_parties(self, *, include_recipients: bool = True) -> set[str]:
        parties: set[str] = set()
        for rule in self.rules.values():
            parties |= rule.msg_parties(
                grammar=self, include_recipients=include_recipients
            )
        return parties

    def get_repr_for_rule(self, symbol: str | NonTerminal) -> str:
        if isinstance(symbol, str):
            symbol = NonTerminal(symbol)
        return (
            f"{symbol.format_as_spec()} ::= {self.rules[symbol].format_as_spec()}"
            f"{' := ' + str(self.generators[symbol]) if symbol in self.generators else ''}"
        )

    @staticmethod
    def dummy() -> "Grammar":
        return Grammar(grammar_settings=[], rules={})

    def set_generator(
        self,
        symbol: str | NonTerminal,
        param: str,
        searches_map: dict[str, NonTerminalNode] = {},
    ) -> None:
        if isinstance(symbol, str):
            symbol = NonTerminal(symbol)
        self.generators[symbol] = LiteralGenerator(
            call=param, nonterminals=searches_map
        )

    def remove_generator(self, symbol: str | NonTerminal) -> None:
        if isinstance(symbol, str):
            symbol = NonTerminal(symbol)
        self.generators.pop(symbol)

    def has_generator(self, symbol: str | NonTerminal) -> bool:
        if isinstance(symbol, str):
            symbol = NonTerminal(symbol)
        return symbol in self.generators

    def get_generator(self, symbol: str | NonTerminal) -> Optional[LiteralGenerator]:
        if isinstance(symbol, str):
            symbol = NonTerminal(symbol)
        return self.generators.get(symbol, None)

    def update_parser(self) -> None:
        self._parser = Parser(self.rules)

    def get_uncovered_k_paths(
        self,
        derivation_trees: list[DerivationTree],
        k: int,
        non_terminal: NonTerminal = NonTerminal("<start>"),
        overlap_to_root: bool = False,
    ) -> list[tuple[Symbol, ...]]:
        """
        Returns a list of uncovered k-paths in the grammar given a set of derivation trees.
        """
        all_k_paths = self._generate_all_k_paths(k, non_terminal, overlap_to_root)
        covered_k_paths = set()
        for tree in derivation_trees:
            covered_k_paths.update(
                self._extract_k_paths_from_tree(tree, k, overlap_to_root)
            )

        uncovered_k_paths = all_k_paths.difference(covered_k_paths)
        return list(uncovered_k_paths)

    def compute_kpath_coverage(
        self,
        derivation_trees: list[DerivationTree],
        k: int,
        non_terminal: NonTerminal = NonTerminal("<start>"),
        overlap_to_root: bool = False,
    ) -> float:
        """
        Computes the k-path coverage of the grammar given a set of derivation trees.
        Returns a score between 0 and 1 representing the fraction of k-paths covered.
        """
        # Generate all possible k-paths in the grammar
        all_k_paths = self._generate_all_k_paths(k, non_terminal, overlap_to_root)

        # Extract k-paths from the derivation trees
        covered_k_paths = set()
        for tree in derivation_trees:
            covered_k_paths.update(
                self._extract_k_paths_from_tree(tree, k, overlap_to_root)
            )
            if len(covered_k_paths) == len(all_k_paths):
                return 1.0

        # Compute coverage score
        if not all_k_paths:
            return 1.0  # If there are no k-paths, coverage is 100%
        return len(covered_k_paths) / len(all_k_paths)

    def _generate_all_k_paths(
        self,
        k: int,
        non_terminal: NonTerminal = NonTerminal("<start>"),
        overlap_to_root: bool = False,
    ) -> set[tuple[Symbol, ...]]:
        """
        Computes the *k*-paths for this grammar, constructively. See: doi.org/10.1109/ASE.2019.00027

        :param k: The length of the paths.
        :return: All paths of length up to *k* within this grammar.
        """
        if (non_terminal, overlap_to_root) in self._k_path_cache:
            cache_work = self._k_path_cache[(non_terminal, overlap_to_root)]
            if len(cache_work) >= k:
                return cache_work[k - 1]

        initial = set()
        initial_work: list[Node] = [
            NonTerminalNode(non_terminal, self._grammar_settings)
        ]
        while initial_work:
            node = initial_work.pop(0)
            if node in initial:
                continue
            initial.add(node)
            initial_work.extend(node.descendents(self, filter_controlflow=True))
        work: list[set[tuple[Node, ...]]] = [set((x,) for x in initial)]

        for _ in range(len(work), k):
            next_work = set(work[-1])
            for base in work[-1]:
                for descendent in base[-1].descendents(self, filter_controlflow=True):
                    next_work.add(base + (descendent,))
            work.append(next_work)

        symbol_work = []
        for work_k in work:
            symbol_work_k: set[tuple[Symbol, ...]] = set()
            symbol_work.append(symbol_work_k)
            for path in work_k:
                symbol_work_k.add(tuple(node.to_symbol() for node in path))

        if overlap_to_root:
            all_k_paths = self._generate_all_k_paths(k)
            for k_path in all_k_paths:
                if non_terminal in k_path:
                    for idx in range(len(k_path) - 1, k):
                        symbol_work[idx].add(k_path)

        self._k_path_cache[(non_terminal, overlap_to_root)] = symbol_work

        return symbol_work[k - 1]

    def _extract_k_paths_from_tree(
        self, tree: DerivationTree, k: int, overlap_to_root: bool = False
    ) -> set[tuple[Symbol, ...]]:
        """
        Extracts all k-length paths (k-paths) from a derivation tree.
        """

<<<<<<< HEAD
        overlap_parent = tree
        if overlap_to_root:
            for _ in range(k - 1):
                if overlap_parent.parent is not None:
                    overlap_parent = overlap_parent.parent

        hash_key = hash((tree, overlap_parent, k, overlap_to_root))
        if hash_key in self._tree_k_path_cache:
            k_paths = self._tree_k_path_cache[hash_key]
            return k_paths

        start_nodes: list[tuple[Optional[NonTerminal], DerivationTree]] = []

        def collect_start_nodes(tree_root: DerivationTree):
            if not isinstance(tree_root.symbol, NonTerminal):
=======
        def traverse(node: DerivationTree, current_path: tuple[Symbol, ...]) -> None:
            new_path = current_path + (node.symbol,)
            if len(new_path) == k:
                paths.add(new_path)
                # Do not traverse further to keep path length at k
>>>>>>> abb508ad
                return
            for child in tree_root.children:
                start_nodes.append((tree_root.symbol, child))
                collect_start_nodes(child)

        collect_start_nodes(tree)
        start_nodes.append((None, tree))

        paths: list[set[tuple[Symbol, ...]]] = [set() for _ in range(k)]

        def traverse(
            parent_symbol: Optional[NonTerminal], tree_node: DerivationTree, path
        ):
            tree_symbol = tree_node.symbol
            assert isinstance(tree_symbol, (Terminal, NonTerminal))
            if isinstance(tree_symbol, Terminal):
                if parent_symbol is None:
                    raise RuntimeError(
                        "Received a Terminal with no parent symbol when computing k-path!"
                    )
                symbol_value: str | bytes | int
                if tree_symbol.value().is_type(TreeValueType.STRING):
                    symbol_value = tree_symbol.value().to_string()
                elif tree_symbol.value().is_type(TreeValueType.BYTES):
                    symbol_value = tree_symbol.value().to_bytes()
                else:
                    symbol_value = tree_symbol.value().to_int()

                parent_rule_nodes = NonTerminalNode(
                    parent_symbol, self.grammar_settings
                ).descendents(self, filter_controlflow=True)
                parent_rule_terminals = [
                    x for x in parent_rule_nodes if isinstance(x, TerminalNode)
                ]
                random.shuffle(parent_rule_terminals)
                for rule_node in parent_rule_terminals:
                    if rule_node.symbol.check(symbol_value, False)[0]:
                        paths[len(path)].add(path + (rule_node.symbol,))
                return
            new_path = path + (tree_symbol,)
            if len(new_path) <= k:
                paths[len(new_path) - 1].add(new_path)
                if len(new_path) == k:
                    return
            for child in tree_node.children:
                traverse(tree_symbol, child, new_path)

        for parent, node in start_nodes:
            traverse(parent, node, tuple())

        k_paths = set()
        for path_set in paths:
            k_paths.update(path_set)

        if overlap_to_root:
            for path in self._extract_k_paths_from_tree(overlap_parent, k, False):
                if tree.symbol in path:
                    k_paths.add(path)

        self._tree_k_path_cache[hash_key] = k_paths
        return k_paths

    def prime(self) -> None:
        LOGGER.debug("Priming grammar")
        nodes: list[Node] = sum(
            [self.visit(self.rules[symbol]) for symbol in self.rules], []
        )
        while nodes:
            node = nodes.pop(0)
            if isinstance(node, TerminalNode):
                continue
            elif isinstance(node, NonTerminalNode):
                if node.symbol not in self.rules:
                    raise FandangoValueError(
                        f"Symbol {node.symbol.format_as_spec()} not found in grammar"
                    )
                if self.rules[node.symbol].distance_to_completion == float("inf"):
                    nodes.append(node)
                else:
                    node.distance_to_completion = (
                        self.rules[node.symbol].distance_to_completion + 1
                    )
            elif isinstance(node, Alternative):
                node.distance_to_completion = (
                    min([n.distance_to_completion for n in node.alternatives]) + 1
                )
                if node.distance_to_completion == float("inf"):
                    nodes.append(node)
            elif isinstance(node, Concatenation):
                if any([n.distance_to_completion == float("inf") for n in node.nodes]):
                    nodes.append(node)
                else:
                    node.distance_to_completion = (
                        sum([n.distance_to_completion for n in node.nodes]) + 1
                    )
            elif isinstance(node, Repetition):
                if node.node.distance_to_completion == float("inf"):
                    nodes.append(node)
                else:
                    node.distance_to_completion = (
                        node.node.distance_to_completion * node.min + 1
                    )
            else:
                raise FandangoValueError(f"Unknown node type {node.node_type}")

    def slice_parties(self, parties: list[str]) -> None:
        """
        Returns a new grammar that only contains the rules that are relevant to the given parties.
        """
        for expansion in self.rules.values():
            expansion.slice_parties(parties)
        self.fuzzing_mode = FuzzingMode.COMPLETE

    def default_result(self) -> list[Node]:
        return []

    def aggregate_results(
        self, aggregate: list[Node], result: list[Node]
    ) -> list[Node]:
        aggregate.extend(result)
        return aggregate

    def visitAlternative(self, node: Alternative) -> list[Node]:
        return self.visitChildren(node) + [node]

    def visitConcatenation(self, node: Concatenation) -> list[Node]:
        return self.visitChildren(node) + [node]

    def visitRepetition(self, node: Repetition) -> list[Node]:
        return self.visit(node.node) + [node]

    def visitStar(self, node: Star) -> list[Node]:
        return self.visit(node.node) + [node]

    def visitPlus(self, node: Plus) -> list[Node]:
        return self.visit(node.node) + [node]

    def visitOption(self, node: Option) -> list[Node]:
        return self.visit(node.node) + [node]

    def visitNonTerminalNode(self, node: NonTerminalNode) -> list[Node]:
        return [node]

    def visitTerminalNode(self, node: TerminalNode) -> list[Node]:
        return []

<<<<<<< HEAD
    def compute_k_paths(self, k: int) -> set[tuple[Symbol, ...]]:
=======
    def visitCharSet(self, node: CharSet) -> list[Node]:
        return []

    def compute_k_paths(self, k: int) -> set[tuple[Node, ...]]:
>>>>>>> abb508ad
        """
        Computes all possible k-paths in the grammar.

        :param k: The length of the paths.
        :return: A set of tuples, each tuple representing a k-path as a sequence of symbols.
        """
        return self._generate_all_k_paths(k)

    def traverse_derivation(
        self,
        tree: DerivationTree,
        disambiguator: Optional[Disambiguator] = None,
        paths: Optional[set[tuple[Node, ...]]] = None,
        cur_path: Optional[tuple[Node, ...]] = None,
    ) -> set[tuple[Node, ...]]:
        if disambiguator is None:
            disambiguator = Disambiguator(self, self._grammar_settings)
        if paths is None:
            paths = set()
        if tree.symbol.is_terminal:
            if cur_path is None:
                cur_path = (TerminalNode(tree.terminal, self._grammar_settings),)
            paths.add(cur_path)
        elif isinstance(tree.symbol, NonTerminal):
            if cur_path is None:
                cur_path = (NonTerminalNode(tree.nonterminal, self._grammar_settings),)
            assert tree.symbol == cast(NonTerminalNode, cur_path[-1]).symbol
            disambiguation = disambiguator.visit(self.rules[tree.nonterminal])
            for tree, path in zip(
                tree.children, disambiguation[tuple(c.symbol for c in tree.children)]
            ):
                self.traverse_derivation(tree, disambiguator, paths, cur_path + path)
        else:
            raise FandangoValueError(
                f"Unknown symbol type: {type(tree.symbol)}: {tree.symbol}"
            )
        return paths

    def compute_grammar_coverage(
        self, derivation_trees: list[DerivationTree], k: int
    ) -> tuple[float, int, int]:
        """
        Compute the coverage of k-paths in the grammar based on the given derivation trees.

        :param derivation_trees: A list of derivation trees (solutions produced by FANDANGO).
        :param k: The length of the paths (k).
        :return: A float between 0 and 1 representing the coverage.
        """

        # Compute all possible k-paths in the grammar
        all_k_paths = self.compute_k_paths(k)

        disambiguator = Disambiguator(self, self._grammar_settings)

        # Extract k-paths from the derivation trees
        covered_k_paths = set()
        for tree in derivation_trees:
            for path in self.traverse_derivation(tree, disambiguator):
                # for length in range(1, k + 1):
                for window in range(len(path) - k + 1):
                    covered_k_paths.add(path[window : window + k])

        # Compute coverage
        if not all_k_paths:
            raise FandangoValueError("No k-paths found in the grammar")

        return (
            len(covered_k_paths) / len(all_k_paths),
            len(covered_k_paths),
            len(all_k_paths),
        )

    def get_spec_env(self) -> tuple[dict[str, Any], dict[str, Any]]:
        return self._global_variables, self._local_variables

    def contains_type(
        self, tp: TreeValueType, *, start: str | NonTerminal = "<start>"
    ) -> bool:
        """
        Return true if the grammar can produce an element of type `tp` (say, `int` or `bytes`).
        * `start`: a start symbol other than `<start>`.
        """
        if isinstance(tp, TreeValueType):
            tvt = tp
        else:
            if isinstance(tp, str):
                tvt = TreeValueType.STRING
            elif isinstance(tp, bytes):
                tvt = TreeValueType.BYTES
            elif isinstance(tp, int):
                tvt = TreeValueType.TRAILING_BITS_ONLY
            else:
                raise FandangoValueError(f"Invalid type: {type(tp)}")

        if isinstance(start, str):
            start = NonTerminal(start)

        if start not in self.rules:
            raise FandangoValueError(f"Start symbol {start} not defined in grammar")

        # We start on the right hand side of the start symbol
        start_node = self.rules[start]
        seen = set()

        def node_matches(node: Node) -> bool:
            if node in seen:
                return False
            seen.add(node)

            if isinstance(node, TerminalNode):
                if node.symbol.is_type(tvt):
                    return True
            if any(node_matches(child) for child in node.children()):
                return True
            if isinstance(node, NonTerminalNode):
                return node_matches(self.rules[node.symbol])
            return False

        return node_matches(start_node)

    def contains_bits(self, *, start: str = "<start>") -> bool:
        """
        Return true iff the grammar can produce a bit element (0 or 1).
        * `start`: a start symbol other than `<start>`.
        """
        return self.contains_type(TreeValueType.TRAILING_BITS_ONLY, start=start)

    def contains_bytes(self, *, start: str = "<start>") -> bool:
        """
        Return true iff the grammar can produce a bytes element.
        * `start`: a start symbol other than `<start>`.
        """
        return self.contains_type(TreeValueType.BYTES, start=start)

    def set_max_repetition(self, max_rep: int) -> None:
        nodes.MAX_REPETITIONS = max_rep

    def get_max_repetition(self) -> int:
        return nodes.MAX_REPETITIONS<|MERGE_RESOLUTION|>--- conflicted
+++ resolved
@@ -1,26 +1,19 @@
-<<<<<<< HEAD
-import random
-from collections.abc import Generator
-from collections import defaultdict
-from typing import Any, cast, Optional, Union, Callable, TypeGuard, Never
-=======
 from collections.abc import Generator, Iterator
 from collections import defaultdict
 from typing import Any, cast, Optional
->>>>>>> abb508ad
 from collections.abc import Sequence
 import warnings
 
 
 from fandango.errors import FandangoValueError, FandangoParseError
 from fandango.io.navigation.PacketNonTerminal import PacketNonTerminal
-from fandango.language.symbols import Terminal
 from fandango.language.grammar import FuzzingMode, ParsingMode, closest_match
 from fandango.language.grammar.has_settings import HasSettings
 from fandango.language.grammar.literal_generator import LiteralGenerator
 from fandango.language.grammar.node_visitors.disambiguator import Disambiguator
 from fandango.language.grammar.node_visitors.node_visitor import NodeVisitor
 from fandango.language.grammar.nodes.alternative import Alternative
+from fandango.language.grammar.nodes.char_set import CharSet
 from fandango.language.grammar.nodes.concatenation import Concatenation
 from fandango.language.grammar.nodes.node import Node
 from fandango.language.grammar.nodes.non_terminal import NonTerminalNode
@@ -34,19 +27,13 @@
 from fandango.language.grammar.nodes.terminal import TerminalNode
 from fandango.language.grammar.parser.parser import Parser
 from fandango.language.tree import DerivationTree, TreeTuple
-from fandango.language.symbols import Symbol, NonTerminal
+from fandango.language.symbols import Symbol, Terminal, NonTerminal
 from fandango.language.tree_value import TreeValueType
 from fandango.logger import LOGGER
 
-
-<<<<<<< HEAD
 KPath = tuple[Symbol, ...]
 
-
-class Grammar(NodeVisitor):
-=======
 class Grammar(NodeVisitor[list[Node], list[Node]]):
->>>>>>> abb508ad
     """Represent a grammar."""
 
     def __init__(
@@ -370,7 +357,6 @@
         """Return the maximum position reached during last parsing."""
         return self._parser._iter_parser.max_position()
 
-<<<<<<< HEAD
     def nodes(self) -> set[Node]:
         """Return a map of all nodes in the grammar."""
         node_set = set()
@@ -379,10 +365,7 @@
             node_set.update(node.descendents(self, filter_controlflow=False))
         return node_set
 
-    def __contains__(self, item: str | NonTerminal):
-=======
     def __contains__(self, item: str | NonTerminal) -> bool:
->>>>>>> abb508ad
         if not isinstance(item, NonTerminal):
             item = NonTerminal(item)
         return item in self.rules
@@ -575,7 +558,6 @@
         Extracts all k-length paths (k-paths) from a derivation tree.
         """
 
-<<<<<<< HEAD
         overlap_parent = tree
         if overlap_to_root:
             for _ in range(k - 1):
@@ -591,13 +573,6 @@
 
         def collect_start_nodes(tree_root: DerivationTree):
             if not isinstance(tree_root.symbol, NonTerminal):
-=======
-        def traverse(node: DerivationTree, current_path: tuple[Symbol, ...]) -> None:
-            new_path = current_path + (node.symbol,)
-            if len(new_path) == k:
-                paths.add(new_path)
-                # Do not traverse further to keep path length at k
->>>>>>> abb508ad
                 return
             for child in tree_root.children:
                 start_nodes.append((tree_root.symbol, child))
@@ -744,14 +719,10 @@
     def visitTerminalNode(self, node: TerminalNode) -> list[Node]:
         return []
 
-<<<<<<< HEAD
-    def compute_k_paths(self, k: int) -> set[tuple[Symbol, ...]]:
-=======
     def visitCharSet(self, node: CharSet) -> list[Node]:
         return []
 
-    def compute_k_paths(self, k: int) -> set[tuple[Node, ...]]:
->>>>>>> abb508ad
+    def compute_k_paths(self, k: int) -> set[tuple[Symbol, ...]]:
         """
         Computes all possible k-paths in the grammar.
 
