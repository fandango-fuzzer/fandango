--- conflicted
+++ resolved
@@ -1,6 +1,7 @@
 import abc
 from typing import Generic, TypeVar, cast
 from fandango.language.grammar.nodes.alternative import Alternative
+from fandango.language.grammar.nodes.char_set import CharSet
 from fandango.language.grammar.nodes.concatenation import Concatenation
 from fandango.language.grammar.nodes.node import Node
 from fandango.language.grammar.nodes.non_terminal import NonTerminalNode
@@ -53,14 +54,8 @@
     def visitNonTerminalNode(self, _node: NonTerminalNode) -> ResultType:
         return cast(ResultType, self.default_result())
 
-<<<<<<< HEAD
-    # noinspection PyUnusedLocal
-    def visitTerminalNode(self, node: TerminalNode):
-        return self.default_result()
-=======
     def visitTerminalNode(self, _node: TerminalNode) -> ResultType:
         return cast(ResultType, self.default_result())
 
     def visitCharSet(self, _node: CharSet) -> ResultType:
-        return cast(ResultType, self.default_result())
->>>>>>> abb508ad
+        return cast(ResultType, self.default_result())