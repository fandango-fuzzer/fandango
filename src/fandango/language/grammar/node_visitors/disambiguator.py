from typing import TYPE_CHECKING
from collections.abc import Sequence
from fandango.language.grammar.has_settings import HasSettings
from fandango.language.grammar.node_visitors.node_visitor import NodeVisitor
from fandango.language.grammar.nodes.alternative import Alternative
from fandango.language.grammar.nodes.concatenation import Concatenation
from fandango.language.grammar.nodes.node import Node
from fandango.language.grammar.nodes.non_terminal import NonTerminalNode
from fandango.language.grammar.nodes.repetition import Repetition, Star, Plus, Option
from fandango.language.grammar.nodes.terminal import TerminalNode
from fandango.language.symbols import NonTerminal, Terminal, Slice

if TYPE_CHECKING:
    import fandango

DisambiguationValue = dict[
    tuple[NonTerminal | Terminal | Slice, ...], list[tuple[Node, ...]]
]


class Disambiguator(NodeVisitor[DisambiguationValue, DisambiguationValue]):
    def __init__(
        self,
        grammar: "fandango.language.grammar.grammar.Grammar",
        grammar_settings: Sequence[HasSettings],
    ):
        self.known_disambiguations: dict[Node, DisambiguationValue] = {}
        self.grammar = grammar
        self._grammar_settings = grammar_settings

    def visit(self, node: Node) -> DisambiguationValue:
        if node in self.known_disambiguations:
            return self.known_disambiguations[node]
        result = super().visit(node)
        self.known_disambiguations[node] = result
        return result

    def visitAlternative(self, node: Alternative) -> DisambiguationValue:
        child_endpoints: DisambiguationValue = {}
        for child in node.children():
            endpoints = self.visit(child)
            for children in endpoints:
                # prepend the alternative to all paths
                if children not in child_endpoints:
                    child_endpoints[children] = []
                # join observed paths (these are impossible to disambiguate)
                child_endpoints[children].extend(
                    (node,) + path for path in endpoints[children]
                )

        return child_endpoints

    def visitConcatenation(self, node: Concatenation) -> DisambiguationValue:
        child_endpoints: DisambiguationValue = {(): []}
        for child in node.children():
            next_endpoints: DisambiguationValue = {}
            endpoints = self.visit(child)
            for children in endpoints:
                for existing in child_endpoints:
                    concatenation = existing + children
                    if concatenation not in next_endpoints:
                        next_endpoints[concatenation] = []
                    next_endpoints[concatenation].extend(child_endpoints[existing])
                    next_endpoints[concatenation].extend(endpoints[children])
            child_endpoints = next_endpoints

        return {
            children: [(node,) + path for path in child_endpoints[children]]
            for children in child_endpoints
        }

    def visitRepetition(self, node: Repetition) -> DisambiguationValue:
        # repetitions are alternatives over concatenations
        implicit_alternative = next(node.descendents(self.grammar))
        return self.visit(implicit_alternative)

    def visitStar(self, node: Star) -> DisambiguationValue:
        return self.visitRepetition(node)

    def visitPlus(self, node: Plus) -> DisambiguationValue:
        return self.visitRepetition(node)

    def visitOption(self, node: Option) -> DisambiguationValue:
        implicit_alternative = Alternative(
            [
                Concatenation([], self._grammar_settings),
                Concatenation([node.node], self._grammar_settings),
            ],
            self._grammar_settings,
        )
        return self.visit(implicit_alternative)

    def visitNonTerminalNode(self, node: NonTerminalNode) -> DisambiguationValue:
        return {(node.symbol,): [(node,)]}

<<<<<<< HEAD
    def visitTerminalNode(
        self, node: TerminalNode
    ) -> dict[tuple[Symbol, ...], list[tuple[Node, ...]]]:
        return {(node.symbol,): [(node,)]}
=======
    def visitTerminalNode(self, node: TerminalNode) -> DisambiguationValue:
        return {(node.symbol,): [(node,)]}

    def visitCharSet(self, node: CharSet) -> DisambiguationValue:
        return {
            (Terminal(c),): [(node, TerminalNode(Terminal(c), self._grammar_settings))]
            for c in node.chars
        }
>>>>>>> abb508ad
<|MERGE_RESOLUTION|>--- conflicted
+++ resolved
@@ -3,6 +3,7 @@
 from fandango.language.grammar.has_settings import HasSettings
 from fandango.language.grammar.node_visitors.node_visitor import NodeVisitor
 from fandango.language.grammar.nodes.alternative import Alternative
+from fandango.language.grammar.nodes.char_set import CharSet
 from fandango.language.grammar.nodes.concatenation import Concatenation
 from fandango.language.grammar.nodes.node import Node
 from fandango.language.grammar.nodes.non_terminal import NonTerminalNode
@@ -93,12 +94,6 @@
     def visitNonTerminalNode(self, node: NonTerminalNode) -> DisambiguationValue:
         return {(node.symbol,): [(node,)]}
 
-<<<<<<< HEAD
-    def visitTerminalNode(
-        self, node: TerminalNode
-    ) -> dict[tuple[Symbol, ...], list[tuple[Node, ...]]]:
-        return {(node.symbol,): [(node,)]}
-=======
     def visitTerminalNode(self, node: TerminalNode) -> DisambiguationValue:
         return {(node.symbol,): [(node,)]}
 
@@ -106,5 +101,4 @@
         return {
             (Terminal(c),): [(node, TerminalNode(Terminal(c), self._grammar_settings))]
             for c in node.chars
-        }
->>>>>>> abb508ad
+        }