--- conflicted
+++ resolved
@@ -30,12 +30,9 @@
         symbol: Symbol,
         children: Optional[List["DerivationTree"]] = None,
         parent: Optional["DerivationTree"] = None,
-<<<<<<< HEAD
+        generator_params: list["DerivationTree"] = None,
         role: str = None,
         recipient: str = None,
-=======
-        generator_params: list["DerivationTree"] = None,
->>>>>>> fb84e0b8
         read_only: bool = False,
     ):
         if not isinstance(symbol, Symbol):
@@ -67,20 +64,11 @@
     def symbol(self) -> Symbol:
         return self._symbol
 
-    @property
-    def parent(self) -> Optional["DerivationTree"]:
-        return self._parent
-
     @symbol.setter
     def symbol(self, symbol):
         self._symbol = symbol
         self.invalidate_hash()
 
-<<<<<<< HEAD
-    @property
-    def parent(self) -> Optional["DerivationTree"]:
-        return self._parent
-=======
     def is_terminal(self):
         """
         True is the node represents a terminal symbol.
@@ -104,7 +92,6 @@
         Return the symbol
         """
         return self.symbol.symbol
->>>>>>> fb84e0b8
 
     def invalidate_hash(self):
         self.hash_cache = None
@@ -207,26 +194,11 @@
         return trees
 
     def find_direct_trees(self, symbol: NonTerminal) -> List["DerivationTree"]:
-<<<<<<< HEAD
-        result = []
-        for child in self._children:
-            if child.symbol == symbol:
-                result.append(child)
-        return result
-
-    def __delitem__(self, item):
-        the_item = self._children.__getitem__(item)
-        the_item._parent = None
-        self._size -= the_item.size()
-        self._children.__delitem__(item)
-        self.invalidate_hash()
-=======
         return [
             child
             for child in [*self._children, *self._generator_params]
             if child.symbol == symbol
         ]
->>>>>>> fb84e0b8
 
     def __getitem__(self, item) -> "DerivationTree":
         if isinstance(item, list) and len(item) == 1:
@@ -237,7 +209,6 @@
         else:
             return items
 
-<<<<<<< HEAD
     def __str__(self):
         return self.to_string()
 
@@ -246,8 +217,6 @@
         if self._parent is not None:
             self._parent.invalidate_hash()
 
-=======
->>>>>>> fb84e0b8
     def __hash__(self):
         """
         Computes a hash of the derivation tree based on its structure and symbols.
@@ -287,12 +256,9 @@
         copied = DerivationTree(
             self.symbol,
             [],
-<<<<<<< HEAD
             role=self.role,
             recipient=self.recipient,
-=======
             generator_params=self.generator_params,
->>>>>>> fb84e0b8
             read_only=self.read_only,
         )
         memo[id(self)] = copied
@@ -594,19 +560,6 @@
             new_subtree._parent = self.parent
             grammar.populate_generator_params(new_subtree)
             return new_subtree
-<<<<<<< HEAD
-        else:
-            return DerivationTree(
-                self.symbol,
-                [
-                    child.replace(tree_to_replace, new_subtree)
-                    for child in self._children
-                ],
-                role=self.role,
-                recipient=self.recipient,
-                read_only=self.read_only,
-            )
-=======
 
         regen_children = False
         regen_params = False
@@ -627,6 +580,8 @@
             self.symbol,
             new_children,
             parent=self.parent,
+            role=self.role,
+            recipient=self.recipient,
             generator_params=generator_params,
             read_only=self.read_only,
         )
@@ -660,7 +615,6 @@
             new_tree.generator_params = grammar.derive_generator_params(new_tree)
 
         return new_tree
->>>>>>> fb84e0b8
 
     def get_non_terminal_symbols(self, exclude_read_only=True) -> Set[NonTerminal]:
         """
