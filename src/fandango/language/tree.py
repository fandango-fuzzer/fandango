--- conflicted
+++ resolved
@@ -5,9 +5,6 @@
 from fandango import FandangoValueError
 from fandango.language.symbol import NonTerminal, Slice, Symbol, Terminal
 
-<<<<<<< HEAD
-from fandango import FandangoValueError
-=======
 
 class ProtocolMessage:
     def __init__(self, sender: str, recipient: str | None, msg: "DerivationTree"):
@@ -53,7 +50,6 @@
         if item is target:
             return i
     return None
->>>>>>> 5c9bba62
 
 
 class DerivationTree:
