--- conflicted
+++ resolved
@@ -430,18 +430,8 @@
 
             if len(node._sources) > 0:
                 # We don't know the grammar, so we report a symbolic generator
-<<<<<<< HEAD
                 s += " := f(" + ", ".join(
                     [param.symbol.symbol for param in node._sources]) + ")"
-=======
-                s += (
-                    " := f("
-                    + ", ".join(
-                        [param.symbol.symbol for param in node._generator_params]
-                    )
-                    + ")"
-                )
->>>>>>> dd31e1ab
 
             have_position = False
             if include_position and terminal_symbols > 0:
@@ -467,16 +457,11 @@
                         byte_count=byte_count,
                     )
                     s += "\n" + child_str
-<<<<<<< HEAD
+
                 for param in child._sources:
                     child_str, _, _ = _to_grammar(param, indent + 2, start_indent=indent + 1)
-=======
-                for param in child._generator_params:
-                    child_str, _, _ = _to_grammar(
-                        param, indent + 2, start_indent=indent + 1
-                    )
->>>>>>> dd31e1ab
                     s += "\n  " + child_str
+
             return s, bit_count, byte_count
 
         return _to_grammar(self)[0]
