import copy
from copy import deepcopy
from io import BytesIO, StringIO
from typing import Any, Optional, Union

from fandango import FandangoValueError
from fandango.language.symbol import NonTerminal, Slice, Symbol, Terminal


class ProtocolMessage:
    def __init__(self, sender: str, recipient: str | None, msg: "DerivationTree"):
        self.msg = msg
        self.sender = sender
        self.recipient = recipient

    def __repr__(self):
        return self.__str__()

    def __str__(self):
        if self.recipient is None:
            return f"({self.sender} -> {self.recipient}): {str(self.msg)}"
        else:
            return f"({self.sender}): {str(self.msg)}"


class DerivationTree:
    """
    This class is used to represent a node in the derivation tree.
    """

    def __init__(
        self,
        symbol: Symbol,
        children: Optional[list["DerivationTree"]] = None,
        *,
        parent: Optional["DerivationTree"] = None,
<<<<<<< HEAD
        sources: list["DerivationTree"] = None,
        sender: str = None,
        recipient: str = None,
=======
        sources: Optional[list["DerivationTree"]] = None,
>>>>>>> d97ce217
        read_only: bool = False,
    ):
        """
        Create a new derivation tree node.
        :param symbol: The symbol for this node (type Symbol)
        :param children: The children of this node (a list of DerivationTree)
        :param parent: (optional) The parent of this node (a DerivationTree node)
        :param sources: (optional) The sources of this node (a list of DerivationTrees used in generators to produce this node)
        :param read_only: If True, the node is read-only and cannot be modified (default: False)
        """
        if not isinstance(symbol, Symbol):
            raise TypeError(f"Expected Symbol, got {type(symbol)}")

        self.hash_cache = None
        self._parent: Optional["DerivationTree"] = parent
        self._sender = sender
        self._recipient = recipient
        self._symbol: Symbol = symbol
        self._children: list["DerivationTree"] = []
        self._sources: list["DerivationTree"] = []
        if sources is not None:
            self.sources = sources
        self.read_only = read_only
        self._size = 1
        self.set_children(children or [])
        self.invalidate_hash()

    def __len__(self):
        return len(self._children)

    def count_terminals(self):
        if self.symbol.is_terminal:
            return 1
        count = 0
        for child in self._children:
            count += child.count_terminals()
        return count

    def size(self):
        return self._size

    def __bytes__(self):
        return self.to_bytes()

    @property
    def symbol(self) -> Symbol:
        return self._symbol

    @symbol.setter
    def symbol(self, symbol):
        self._symbol = symbol
        self.invalidate_hash()

    def is_terminal(self):
        """
        True is the node represents a terminal symbol.
        """
        return self.symbol.is_terminal

    def is_nonterminal(self):
        """
        True is the node represents a nonterminal symbol.
        """
        return self.symbol.is_non_terminal

    def is_regex(self):
        """
        True is the node represents a regex symbol.
        """
        return self.symbol.is_regex

    def sym(self):
        """
        Return the symbol
        """
        return self.symbol.symbol

    def invalidate_hash(self):
        self.hash_cache = None
        if self._parent is not None:
            self._parent.invalidate_hash()

    @property
    def sender(self):
        return self._sender

    @sender.setter
    def sender(self, sender: str):
        self._sender = sender
        self.invalidate_hash()

    @property
    def recipient(self):
        return self._recipient

    @recipient.setter
    def recipient(self, recipient: str):
        self._recipient = recipient
        self.invalidate_hash()

    def get_path(self):
        path = []
        current = self
        while current is not None:
            path.insert(0, current)
            current = current.parent
        return path

    def set_all_read_only(self, read_only: bool):
        self.read_only = read_only
        for child in self._children:
            child.set_all_read_only(read_only)
        for child in self._sources:
            child.set_all_read_only(read_only)

    def find_protocol_msgs(self) -> List[ProtocolMessage]:
        if not isinstance(self.symbol, NonTerminal):
            return []
        if self.sender is not None:
            return [ProtocolMessage(self.sender, self.recipient, self)]
        subtrees = []
        for child in self._children:
            subtrees.extend(child.find_protocol_msgs())
        return subtrees

    def append(
        self, hookin_path: tuple[(NonTerminal, bool), ...], tree: "DerivationTree"
    ):
        if len(hookin_path) == 0:
            self.add_child(tree)
            return
        next_nt, add_new_node = hookin_path[0]
        if add_new_node:
            self.add_child(DerivationTree(next_nt))
        elif (
            len(self.children) == 0
            or (
                not next_nt.symbol.startswith("<__")
                and str(self.children[-1].symbol) != next_nt.symbol
            )
            or (
                next_nt.symbol.startswith("<__")
                and not str(self.children[-1].symbol).startswith(next_nt.symbol)
            )
        ):
            raise ValueError("Invalid hookin_path!")
        self.children[-1].append(hookin_path[1:], tree)

    def set_children(self, children: list["DerivationTree"]):
        self._children = children
        self._update_size(1 + sum(child.size() for child in self._children))
        for child in self._children:
            child._parent = self
        self.invalidate_hash()

    @property
    def sources(self) -> list["DerivationTree"]:
        return self._sources

    @sources.setter
    def sources(self, source: list["DerivationTree"]):
        if source is None:
            self._sources = []
        else:
            self._sources = source
        for param in self._sources:
            param._parent = self

    def add_child(self, child: "DerivationTree"):
        self._children.append(child)
        self._update_size(self.size() + child.size())
        child._parent = self
        self.invalidate_hash()

    def _update_size(self, new_val: int):
        if self._parent is not None:
            self._parent._update_size(self.parent.size() + new_val - self._size)
        self._size = new_val

    def find_all_trees(self, symbol: NonTerminal) -> list["DerivationTree"]:
        trees = sum(
            [
                child.find_all_trees(symbol)
                for child in [*self._children, *self._sources]
                if child.symbol.is_non_terminal
            ],
            [],
        )
        if self.symbol == symbol:
            trees.append(self)
        return trees

    def find_direct_trees(self, symbol: NonTerminal) -> list["DerivationTree"]:
        return [
            child
            for child in [*self._children, *self._sources]
            if child.symbol == symbol
        ]

    def __getitem__(self, item) -> "DerivationTree":
        if isinstance(item, list) and len(item) == 1:
            item = item[0]
        items = self._children.__getitem__(item)
        if isinstance(items, list):
            return SliceTree(items)
        else:
            return items

    def get_last_by_path(self, path: list[NonTerminal]):
        symbol = path[0]
        if self.symbol == symbol:
            if len(path) == 1:
                return self
            else:
                return self._get_last_by_path(path[1:])
        raise IndexError(f"No such path in tree: {path} Tree: {self}")

    def _get_last_by_path(self, path: list[NonTerminal]) -> "DerivationTree":
        symbol = path[0]
        for child in self._children[::-1]:
            if child.symbol == symbol:
                if len(path) == 1:
                    return child
                else:
                    return child._get_last_by_path(path[1:])
        raise IndexError(
            f"No such path in tree: {path} Tree: {self.get_root(stop_at_argument_begin=True)}"
        )

    def __str__(self):
        return self.to_string()

    def invalidate_hash(self):
        self.hash_cache = None
        if self._parent is not None:
            self._parent.invalidate_hash()

    def __hash__(self):
        """
        Computes a hash of the derivation tree based on its structure and symbols.
        """
        if self.hash_cache is None:
            self.hash_cache = hash(
                (
                    self.symbol,
                    self.sender,
                    self.recipient,
                    tuple(hash(child) for child in self._children),
                )
            )
        return self.hash_cache

    def __tree__(self):
        return self.symbol, [child.__tree__() for child in self._children]

    @staticmethod
    def from_tree(tree: tuple[str, list[tuple[str, list]]]) -> "DerivationTree":
        symbol, children = tree
        if not isinstance(symbol, str):
            raise TypeError(f"{symbol} must be a string")
        if symbol.startswith("<") and symbol.endswith(">"):
            symbol = NonTerminal(symbol)
        else:
            symbol = Terminal(symbol)
        return DerivationTree(
            symbol, [DerivationTree.from_tree(child) for child in children]
        )

    def __deepcopy__(
        self, memo, copy_children=True, copy_params=True, copy_parent=True
    ):
        if memo is None:
            memo = {}
        if id(self) in memo:
            return memo[id(self)]

        # Create a new instance without copying the parent
        copied = DerivationTree(
            self.symbol,
            [],
            sender=self.sender,
            recipient=self.recipient,
            sources=[],
            read_only=self.read_only,
        )
        memo[id(self)] = copied

        # Deepcopy the children
        if copy_children:
            copied.set_children(
                [copy.deepcopy(child, memo) for child in self._children]
            )

        # Set the parent to None or update if necessary
        if copy_parent:
            copied._parent = copy.deepcopy(self.parent, memo)
        if copy_params:
            copied.sources = copy.deepcopy(self.sources, memo)

        return copied

    def _write_to_stream(self, stream: BytesIO, *, encoding="utf-8"):
        """
        Write the derivation tree to a (byte) stream
        (e.g., a file or BytesIO).
        """
        if self.symbol.is_non_terminal:
            for child in self._children:
                child._write_to_stream(stream)
        elif isinstance(self.symbol.symbol, bytes):
            # Bytes get written as is
            stream.write(self.symbol.symbol)
        elif isinstance(self.symbol.symbol, str):
            # Strings get encoded
            stream.write(self.symbol.symbol.encode(encoding))
        else:
            raise FandangoValueError("Invalid symbol type")

    def _write_to_bitstream(self, stream: StringIO, *, encoding="utf-8"):
        """
        Write the derivation tree to a bit stream of 0's and 1's
        (e.g., a file or StringIO).
        """
        if self.symbol.is_non_terminal:
            for child in self._children:
                child._write_to_bitstream(stream, encoding=encoding)
        elif self.symbol.is_terminal:
            symbol = self.symbol.symbol
            if isinstance(symbol, int):
                # Append single bit
                bits = str(symbol)
            else:
                # Convert strings and bytes to bits
                elem_stream = BytesIO()
                self._write_to_stream(elem_stream, encoding=encoding)
                elem_stream.seek(0)
                elem = elem_stream.read()
                bits = "".join(format(i, "08b") for i in elem)
            stream.write(bits)
        else:
            raise FandangoValueError("Invalid symbol type")

    def contains_type(self, tp: type) -> bool:
        """
        Return true if the derivation tree contains any terminal symbols of type `tp` (say, `int` or `bytes`).
        """
        if self.symbol.is_terminal and isinstance(self.symbol.symbol, tp):
            return True
        for child in self._children:
            if child.contains_bits():
                return True
        return False  # No bits found

    def contains_bits(self) -> bool:
        """
        Return true iff the derivation tree contains any bits (0 or 1).
        """
        return self.contains_type(int)

    def contains_bytes(self) -> bool:
        """
        Return true iff the derivation tree contains any byte strings.
        """
        return self.contains_type(bytes)

    def contains_strings(self) -> bool:
        """
        Return true iff the derivation tree contains any (UTF-8) strings.
        """
        return self.contains_type(str)

    def to_string(self) -> str:
        """
        Convert the derivation tree to a string.
        """
        val: Any = self.value()

        if val is None:
            return ""

        if isinstance(val, int):
            # This is a bit value; convert to bytes
            assert (
                val >= 0
            ), "Assumption: ints are unsigned. If this does not hold, the following needs to change"
            required_bytes = (val.bit_length() + 7) // 8  # for unsigned ints
            required_bytes = max(
                1, required_bytes
            )  # ensure at least 1 byte for number 0
            val = int(val).to_bytes(required_bytes)
            assert isinstance(val, bytes)

        if isinstance(val, bytes):
            # This is a bytes string; convert to string
            # Decoding into latin-1 keeps all bytes as is
            val = val.decode("latin-1")
            assert isinstance(val, str)

        if isinstance(val, str):
            return val

        raise FandangoValueError(f"Cannot convert {val!r} to string")

    def to_bits(self, *, encoding="utf-8") -> str:
        """
        Convert the derivation tree to a sequence of bits (0s and 1s).
        """
        stream = StringIO()
        self._write_to_bitstream(stream, encoding=encoding)
        stream.seek(0)
        return stream.read()

    def to_bytes(self, encoding="utf-8") -> bytes:
        """
        Convert the derivation tree to a string.
        String elements are encoded according to `encoding`.
        """
        if self.contains_bits():
            # Encode as bit string
            bitstream = self.to_bits(encoding=encoding)

            # Decode into bytes, without further interpretation
            s = b"".join(
                int(bitstream[i : i + 8], 2).to_bytes()
                for i in range(0, len(bitstream), 8)
            )
            return s

        stream = BytesIO()
        self._write_to_stream(stream, encoding=encoding)
        stream.seek(0)
        return stream.read()

    def to_tree(self, indent=0, start_indent=0) -> str:
        """
        Pretty-print the derivation tree (for visualization).
        """
        s = "  " * start_indent + "Tree(" + repr(self.symbol.symbol)
        if len(self._children) == 1 and len(self._sources) == 0:
            s += ", " + self._children[0].to_tree(indent, start_indent=0)
        else:
            has_children = False
            for child in self._children:
                s += ",\n" + child.to_tree(indent + 1, start_indent=indent + 1)
                has_children = True
            if len(self._sources) > 0:
                s += ",\n" + "  " * (indent + 1) + "sources=[\n"
                for child in self._sources:
                    s += child.to_tree(indent + 2, start_indent=indent + 2) + ",\n"
                    has_children = True
                s += "  " * (indent + 1) + "]"
            if has_children:
                s += "\n" + "  " * indent
        s += ")"
        return s

    def to_repr(self, indent=0, start_indent=0) -> str:
        """
        Output the derivation tree in internal representation.
        """
        s = "  " * start_indent + "DerivationTree(" + repr(self.symbol)
        if len(self._children) == 1 and len(self._sources) == 0:
            s += ", [" + self._children[0].to_repr(indent, start_indent=0) + "])"
        elif len(self._children + self._sources) >= 1:
            s += ",\n" + "  " * indent + "  [\n"
            for child in self._children:
                s += child.to_repr(indent + 2, start_indent=indent + 2)
                s += ",\n"
            s += "  " * indent + "  ]\n" + "  " * indent + ")"

            if len(self._sources) > 0:
                s += ",\n" + "  " * (indent + 1) + "sources=[\n"
                for source in self._sources:
                    s += source.to_repr(indent + 2, start_indent=indent + 2)
                    s += ",\n"
                s += "  " * indent + "  ]\n" + "  " * indent + ")"
        else:
            s += ")"
        return s

    def to_grammar(self, include_position=True, include_value=True) -> str:
        """
        Output the derivation tree as (specialized) grammar
        """

        def _to_grammar(
            node, indent=0, start_indent=0, bit_count=-1, byte_count=0
        ) -> tuple[str, int, int]:
            """
            Output the derivation tree as (specialized) grammar
            """
            assert isinstance(node.symbol.symbol, str)
            nonlocal include_position, include_value

            s = "  " * start_indent + f"{node.symbol.symbol} ::="
            terminal_symbols = 0

            position = f"  # Position {byte_count:#06x} ({byte_count})"
            max_bit_count = bit_count - 1

            for child in node._children:
                if child.symbol.is_non_terminal:
                    s += f" {child.symbol.symbol}"
                else:
                    s += " " + repr(child.symbol.symbol)
                    terminal_symbols += 1

                    if isinstance(child.symbol.symbol, int):
                        if bit_count <= 0:
                            bit_count = 7
                            max_bit_count = 7
                        else:
                            bit_count -= 1
                            if bit_count == 0:
                                byte_count += 1
                    else:
                        byte_count += len(child.symbol.symbol)
                        bit_count = -1

                # s += f" (bit_count={bit_count}, byte_count={byte_count})"

            if len(node._sources) > 0:
                # We don't know the grammar, so we report a symbolic generator
                s += (
                    " := f("
                    + ", ".join([param.symbol.symbol for param in node._sources])
                    + ")"
                )

            have_position = False
            if include_position and terminal_symbols > 0:
                have_position = True
                s += position
                if bit_count >= 0:
                    if max_bit_count != bit_count:
                        s += f", bits {max_bit_count}-{bit_count}"
                    else:
                        s += f", bit {bit_count}"

            if include_value and len(node._children) >= 2:
                s += "  # " if not have_position else "; "
                s += node.to_value()

            for child in node._children:
                if child.symbol.is_non_terminal:
                    child_str, bit_count, byte_count = _to_grammar(
                        child,
                        indent + 1,
                        start_indent=indent + 1,
                        bit_count=bit_count,
                        byte_count=byte_count,
                    )
                    s += "\n" + child_str

                for param in child._sources:
                    child_str, _, _ = _to_grammar(
                        param, indent + 2, start_indent=indent + 1
                    )
                    s += "\n  " + child_str

            return s, bit_count, byte_count

        return _to_grammar(self)[0]

    def __repr__(self):
        return self.to_repr()

    def to_int(self, *args, **kwargs):
        try:
            return int(self.value(), *args, **kwargs)
        except ValueError:
            return None

    def to_float(self):
        try:
            return float(self.value())
        except ValueError:
            return None

    def to_complex(self, *args, **kwargs):
        try:
            return complex(self.value(), *args, **kwargs)
        except ValueError:
            return None

    def is_int(self, *args, **kwargs):
        try:
            int(self.value(), *args, **kwargs)
        except ValueError:
            return False
        return True

    def is_float(self):
        try:
            float(self.value())
        except ValueError:
            return False
        return True

    def is_complex(self, *args, **kwargs):
        try:
            complex(self.value(), *args, **kwargs)
        except ValueError:
            return False
        return True

    def is_num(self):
        return self.is_float()

    def split_end(self) -> "DerivationTree":
        cpy = copy.deepcopy(self)
        return cpy._split_end()

    def get_root(self, stop_at_argument_begin=False):
        root = self
        while root.parent is not None and not (
            root in root.parent.sources and stop_at_argument_begin
        ):
            root = root.parent
        return root

    def _split_end(self):
        if self.parent is None or self in self.parent.sources:
            if self.parent is not None:
                self._parent = None
            return self
        me_idx = self.parent.children.index(self)
        keep_children = self.parent.children[: (me_idx + 1)]
        parent = self.parent._split_end()
        parent.set_children(keep_children)
        return self

    def replace(self, grammar: "Grammar", tree_to_replace, new_subtree):
        return self.replace_multiple(grammar, {tree_to_replace: new_subtree})

    def replace_multiple(
        self, grammar: "Grammar", replacements: dict["DerivationTree", "DerivationTree"]
    ):
        """
        Replace the subtree rooted at the given node with the new subtree.
        """
        if self in replacements and not self.read_only:
            new_subtree = replacements[self].__deepcopy__(None, True, False, False)
            new_subtree._parent = self.parent
            grammar.populate_sources(new_subtree)
            return new_subtree

        regen_children = False
        regen_params = False
        new_children = []
        sources = []
        for param in self._sources:
            new_param = param.replace_multiple(grammar, replacements)
            sources.append(new_param)
            if new_param != param:
                regen_children = True
        for child in self._children:
            new_child = child.replace_multiple(grammar, replacements)
            new_children.append(new_child)
            if new_child != child:
                regen_params = True

        new_tree = DerivationTree(
            self.symbol,
            new_children,
            parent=self.parent,
            sender=self.sender,
            recipient=self.recipient,
            sources=sources,
            read_only=self.read_only,
        )

        # Update children match generator parameters, if parameters updated
        if new_tree.symbol not in grammar.generators:
            new_tree.sources = []
            return new_tree

        if regen_children:
            self_is_generator_child = False
            current = self
            current_parent = self.parent
            while current_parent is not None:
                if current in current_parent.sources:
                    break
                elif current in current_parent.children and grammar.is_use_generator(
                    current_parent
                ):
                    self_is_generator_child = True
                    break
                current = current_parent
                current_parent = current_parent.parent

            # Trees generated by generators don't contain children generated with other generators.
            if self_is_generator_child:
                new_tree.sources = []
            else:
                new_tree.set_children(grammar.derive_generator_output(new_tree))
        elif regen_params:
            new_tree.sources = grammar.derive_sources(new_tree)

        return new_tree

    def get_non_terminal_symbols(self, exclude_read_only=True) -> set[NonTerminal]:
        """
        Retrieve all non-terminal symbols present in the derivation tree.
        """
        symbols = set()
        if self.symbol.is_non_terminal and not (exclude_read_only and self.read_only):
            symbols.add(self.symbol)
        for child in self._children:
            symbols.update(child.get_non_terminal_symbols(exclude_read_only))
        for param in self._sources:
            symbols.update(param.get_non_terminal_symbols(exclude_read_only))
        return symbols

    def find_all_nodes(
        self, symbol: NonTerminal, exclude_read_only=True
    ) -> list["DerivationTree"]:
        """
        Find all nodes in the derivation tree with the given non-terminal symbol.
        """
        if isinstance(symbol, str):
            symbol = NonTerminal(symbol)
        nodes = []
        if self.symbol == symbol and not (exclude_read_only and self.read_only):
            nodes.append(self)
        for child in self._children:
            nodes.extend(child.find_all_nodes(symbol, exclude_read_only))
        for param in self._sources:
            nodes.extend(param.find_all_nodes(symbol, exclude_read_only))
        return nodes

    @property
    def children(self) -> Optional[list["DerivationTree"]]:
        """
        Return the children of the current node.
        """
        return self._children

    @property
    def parent(self) -> Optional["DerivationTree"]:
        """
        Return the parent node of the current node.
        """
        return self._parent

    def children_values(self):
        """
        Return values of all direct children
        """
        return [node.value() for node in self.children()]

    def flatten(self):
        """
        Flatten the derivation tree into a list of symbols.
        """
        flat = [self]
        for child in self._children:
            flat.extend(child.flatten())
        return flat

    def descendants(self):
        """
        Return all descendants of the current node
        """
        return self.flatten()[1:]

    def descendant_values(self):
        """
        Return all descendants of the current node
        """
        values = [node.value() for node in self.descendants()]
        # LOGGER.debug(f"descendant_values(): {values}")
        return values

    def get_index(self, target):
        """
        Get the index of the target node in the tree.
        """
        flat = self.flatten()
        try:
            return flat.index(target)
        except ValueError:
            return -1

    ## General purpose converters
    def _value(self) -> tuple[int | str | bytes | None, int]:
        """
        Convert the derivation tree into a standard Python value.
        Returns the value and the number of bits used.
        """
        if self.symbol.is_terminal:
            if isinstance(self.symbol.symbol, int):
                return self.symbol.symbol, 1
            else:
                return self.symbol.symbol, 0

        bits = 0
        aggregate = None
        for child in self._children:
            value, child_bits = child._value()

            if value is None:
                continue

            if aggregate is None:
                aggregate = value
                bits = child_bits

            elif isinstance(aggregate, str):
                if isinstance(value, str):
                    aggregate += value
                elif isinstance(value, bytes):
                    aggregate = aggregate.encode("utf-8") + value
                elif isinstance(value, int):
                    aggregate = aggregate + chr(value)
                    bits = 0
                else:
                    raise FandangoValueError(
                        f"Cannot compute {aggregate!r} + {value!r}"
                    )

            elif isinstance(aggregate, bytes):
                if isinstance(value, str):
                    aggregate += value.encode("utf-8")
                elif isinstance(value, bytes):
                    aggregate += value
                elif isinstance(value, int):
                    aggregate = aggregate + bytes([value])
                    bits = 0
                else:
                    raise FandangoValueError(
                        f"Cannot compute {aggregate!r} + {value!r}"
                    )

            elif isinstance(aggregate, int):
                if isinstance(value, str):
                    aggregate = bytes([aggregate]) + value.encode("utf-8")
                    bits = 0
                elif isinstance(value, bytes):
                    aggregate = bytes([aggregate]) + value
                    bits = 0
                elif isinstance(value, int):
                    aggregate = (aggregate << child_bits) + value
                    bits += child_bits
                else:
                    raise FandangoValueError(
                        f"Cannot compute {aggregate!r} + {value!r}"
                    )

        # LOGGER.debug(f"value(): {' '.join(repr(child.value()) for child in self._children)} = {aggregate!r} ({bits} bits)")

        return aggregate, bits

    def value(self) -> int | str | bytes | None:
        aggregate, bits = self._value()
        return aggregate

    def to_value(self) -> str:
        value = self.value()
        if isinstance(value, int):
            return "0b" + format(value, "b") + f" ({value})"
        return repr(self.value())

    ## Comparison operations
    def __eq__(self, other):
        if isinstance(other, DerivationTree):
            return self.__hash__() == other.__hash__()
        return self.value() == other

    def __le__(self, other):
        if isinstance(other, DerivationTree):
            return self.value() <= other.value()
        return self.value() <= other

    def __lt__(self, other):
        if isinstance(other, DerivationTree):
            return self.value() < other.value()
        return self.value() < other

    def __ge__(self, other):
        if isinstance(other, DerivationTree):
            return self.value() >= other.value()
        return self.value() >= other

    def __gt__(self, other):
        if isinstance(other, DerivationTree):
            return self.value() > other.value()
        return self.value() > other

    def __ne__(self, other):
        return not self.__eq__(other)

    ## Boolean operations
    def __bool__(self):
        return bool(self.value())

    ## Arithmetic operators
    def __add__(self, other):
        return self.value() + other

    def __sub__(self, other):
        return self.value() - other

    def __mul__(self, other):
        return self.value() * other

    def __matmul__(self, other):
        return self.value() @ other

    def __truediv__(self, other):
        return self.value() / other

    def __floordiv__(self, other):
        return self.value() // other

    def __mod__(self, other):
        return self.value() % other

    def __divmod__(self, other):
        return divmod(self.value(), other)

    def __pow__(self, other, modulo=None):
        return pow(self.value(), other, modulo)

    def __radd__(self, other):
        return other + self.value()

    def __rsub__(self, other):
        return other - self.value()

    def __rmul__(self, other):
        return other * self.value()

    def __rmatmul__(self, other):
        return other @ self.value()

    def __rtruediv__(self, other):
        return other / self.value()

    def __rfloordiv__(self, other):
        return other // self.value()

    def __rmod__(self, other):
        return other % self.value()

    def __rdivmod__(self, other):
        return divmod(other, self.value())

    def __rpow__(self, other, modulo=None):
        return pow(other, self.value(), modulo)

    ## Bit operators
    def __lshift__(self, other):
        return self.value() << other

    def __rshift__(self, other):
        return self.value() >> other

    def __and__(self, other):
        return self.value() & other

    def __xor__(self, other):
        return self.value() ^ other

    def __or__(self, other):
        return self.value() | other

    def __rlshift__(self, other):
        return other << self.value()

    def __rrshift__(self, other):
        return other >> self.value()

    def __rand__(self, other):
        return other & self.value()

    def __rxor__(self, other):
        return other ^ self.value()

    def __ror__(self, other):
        return other | self.value()

    # Unary operators
    def __neg__(self):
        return -self.value()

    def __pos__(self):
        return +self.value()

    def __abs__(self):
        return abs(self.value())

    def __invert__(self):
        return ~self.value()

    # Converters
    def __int__(self):
        return int(self.value())

    def __float__(self):
        return float(self.value())

    def __complex__(self):
        return complex(self.value())

    def __str__(self):
        return self.to_string()

    def __bytes__(self):
        return self.to_bytes()

    ## Iterators
    def __contains__(self, other: Union["DerivationTree", Any]) -> bool:
        if isinstance(other, DerivationTree):
            return other in self._children
        return other in self.value()

    def __iter__(self):
        return iter(self._children)

    ## Everything else
    def __getattr__(self, name):
        """
        Catch-all: All other attributes and methods apply to the representation of the respective type (str, bytes, int).
        """
        value = self.value()
        tp = type(value)
        if name in tp.__dict__:

            def fn(*args, **kwargs):
                return tp.__dict__[name](value, *args, **kwargs)

            return fn

        raise AttributeError(f"{self.symbol} has no attribute {name!r}")


class SliceTree(DerivationTree):
    def __init__(self, children: list["DerivationTree"], read_only: bool = False):
        super().__init__(Slice(), children, read_only=read_only)<|MERGE_RESOLUTION|>--- conflicted
+++ resolved
@@ -34,13 +34,9 @@
         children: Optional[list["DerivationTree"]] = None,
         *,
         parent: Optional["DerivationTree"] = None,
-<<<<<<< HEAD
-        sources: list["DerivationTree"] = None,
+        sources: Optional[list["DerivationTree"]] = None,
         sender: str = None,
         recipient: str = None,
-=======
-        sources: Optional[list["DerivationTree"]] = None,
->>>>>>> d97ce217
         read_only: bool = False,
     ):
         """
