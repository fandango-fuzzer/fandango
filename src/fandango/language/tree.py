--- conflicted
+++ resolved
@@ -473,18 +473,7 @@
 
     def is_num(self):
         return self.is_float()
-
-<<<<<<< HEAD
-    def get_path(self):
-        current = self
-        path = list()
-        while current is not None:
-            path.append(current.symbol)
-            current = current.parent
-        return path[::-1]
-
-    def replace(self, grammar: "Grammar", tree_to_replace, new_subtree):
-=======
+      
     def split_end(self) -> "DerivationTree":
         cpy = copy.deepcopy(self)
         return cpy._split_end()
@@ -503,9 +492,16 @@
             parent.set_children(keep_children)
             return self
         return self
-
-    def replace(self, tree_to_replace, new_subtree):
->>>>>>> 2f13d421
+      
+    def get_path(self):
+        current = self
+        path = list()
+        while current is not None:
+            path.append(current.symbol)
+            current = current.parent
+        return path[::-1]
+
+    def replace(self, grammar: "Grammar", tree_to_replace, new_subtree):
         """
         Replace the subtree rooted at the given node with the new subtree.
         """
