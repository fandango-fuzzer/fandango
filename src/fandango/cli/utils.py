--- conflicted
+++ resolved
@@ -5,11 +5,9 @@
 from typing import IO, Any
 import zipfile
 
-<<<<<<< HEAD
-=======
+
 from fandango.api import Fandango
 from fandango.constraints.soft import SoftValue
->>>>>>> 03204ec9
 from fandango.constraints.constraint import Constraint
 from fandango.constraints.soft import SoftValue
 from fandango.errors import FandangoError, FandangoParseError
