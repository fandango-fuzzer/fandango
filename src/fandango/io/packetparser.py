--- conflicted
+++ resolved
@@ -119,10 +119,7 @@
             parse_tree = next(parser.consume(next_fragment), None)
             if parse_tree is not None:
                 parse_tree = parser.collapse(parse_tree)
-<<<<<<< HEAD
-=======
                 assert parse_tree is not None
->>>>>>> 40c26e1f
                 forecast_packet = forecast_non_terminals[non_terminal]
                 parse_tree.sender = forecast_packet.node.sender
                 parse_tree.recipient = forecast_packet.node.recipient
