--- conflicted
+++ resolved
@@ -122,8 +122,7 @@
             failing_trees=self.failing_trees[:],
         )
 
-<<<<<<< HEAD
-    def __repr__(self):
+    def __repr__(self) -> str:
         return f"ConstraintFitness(solved={self.solved}, total={self.total}, success={self.success})"
 
 
@@ -167,8 +166,4 @@
         )
 
     def __repr__(self):
-        return f"DistanceAwareConstraintFitness(values={self.values})"
-=======
-    def __repr__(self) -> str:
-        return f"ConstraintFitness(solved={self.solved}, total={self.total}, success={self.success})"
->>>>>>> 15e0b47a
+        return f"DistanceAwareConstraintFitness(values={self.values})"