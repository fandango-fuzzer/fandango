--- conflicted
+++ resolved
@@ -310,13 +310,6 @@
         :param infinite: Whether to run infinitely
         :return: The sanitized max_generations, desired_solutions, and infinite values
         """
-<<<<<<< HEAD
-
-        # force-(re-)initialize if settings changed
-        if extra_constraints is not None or settings is not None:
-            self.init_population(extra_constraints=extra_constraints, **settings)
-        assert self.fandango is not None
-=======
         if mode == FuzzingMode.IO:
             match desired_solutions:
                 case None:
@@ -330,7 +323,6 @@
                         "Fandango IO only supports desired-solution values of 1 for now, overriding value"
                     )
             desired_solutions = 1
->>>>>>> abb508ad
 
         if max_generations is None and desired_solutions is None and not infinite:
             LOGGER.info(
