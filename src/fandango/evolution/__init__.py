--- conflicted
+++ resolved
@@ -1,10 +1,5 @@
-<<<<<<< HEAD
 from typing import Optional, TypeVar, Generic
 from collections.abc import Generator, Iterator
-=======
-from typing import TypeVar, Generic
-from collections.abc import Generator
->>>>>>> 003d7763
 
 # Define type variables for generator type and return type
 GT = TypeVar("GT")  # Generator Type
