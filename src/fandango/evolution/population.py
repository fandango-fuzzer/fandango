import random
from typing import Callable, List, Set

from fandango.constraints.fitness import Comparison, ComparisonSide, FailingTree
from fandango.evolution.evaluation import Evaluator
from fandango.language.grammar import DerivationTree, Grammar, FuzzingMode
from fandango.language.packetforecaster import PacketForecaster
from fandango.language.symbol import NonTerminal
from fandango.logger import LOGGER


class PopulationManager:
    def __init__(
        self,
        grammar: Grammar,
        start_symbol: str,
        population_size: int,
        max_nodes: int,
        warnings_are_errors: bool = False,
    ):
        self.grammar = grammar
        self.start_symbol = start_symbol
        self.population_size = population_size
        self.warnings_are_errors = warnings_are_errors
        self.max_nodes = max_nodes

    def _generate_population_entry(self):
        return self.grammar.fuzz(self.start_symbol)

    def add_unique_individual(
        self,
        population: List[DerivationTree],
        candidate: DerivationTree,
        unique_set: Set[int],
    ) -> bool:
        h = hash(candidate)
        if h not in unique_set:
            unique_set.add(h)
            population.append(candidate)
            return True
        return False

    def _is_population_complete(self, unique_population: List[DerivationTree]) -> bool:
        return len(unique_population) >= self.population_size

    def generate_random_initial_population(
        self, fix_func: Callable[[DerivationTree], DerivationTree]
    ) -> List[DerivationTree]:
        unique_population = []
        unique_hashes = set()
        attempts = 0
        max_attempts = self.population_size * 10

<<<<<<< HEAD
        while (
            not self._is_population_complete(unique_population)
            and attempts < max_attempts
        ):
            candidate = fix_func(self._generate_population_entry())
=======
        while len(unique_population) < self.population_size and attempts < max_attempts:
            candidate = fix_func(self.grammar.fuzz(self.start_symbol, self.max_nodes))
>>>>>>> 8bb22e1d
            self.add_unique_individual(unique_population, candidate, unique_hashes)
            attempts += 1

        if attempts >= max_attempts:
            LOGGER.warning(
                f"Could not generate a full population of unique individuals. Population size reduced to {len(unique_population)}."
            )
        return unique_population

    def refill_population(
        self,
        current_population: List[DerivationTree],
        fix_func: Callable[[DerivationTree], DerivationTree],
    ) -> List[DerivationTree]:
        unique_hashes = {hash(ind) for ind in current_population}
        attempts = 0
        max_attempts = (self.population_size - len(current_population)) * 10

        while (
            not self._is_population_complete(current_population)
            and attempts < max_attempts
        ):
<<<<<<< HEAD
            candidate = fix_func(self._generate_population_entry())
=======
            candidate = fix_func(self.grammar.fuzz(self.start_symbol, self.max_nodes))
>>>>>>> 8bb22e1d
            if hash(candidate) not in unique_hashes:
                unique_hashes.add(hash(candidate))
                current_population.append(candidate)
            attempts += 1

        if attempts > max_attempts:
            LOGGER.warning(
                "Could not generate full unique new population, filling remaining slots with duplicates."
            )
            while len(current_population) < self.population_size:
<<<<<<< HEAD
                current_population.append(self._generate_population_entry())
=======
                current_population.append(
                    self.grammar.fuzz(self.start_symbol, self.max_nodes)
                )
>>>>>>> 8bb22e1d

        return current_population


class IoPopulationManager(PopulationManager):

    def __init__(
        self,
        grammar: Grammar,
        evaluator: Evaluator,
        start_symbol: str,
        population_size: int,
        warnings_are_errors: bool = False,
    ):
        super().__init__(grammar, start_symbol, population_size, warnings_are_errors)
        self.evaluator = evaluator
        self.prev_packet_idx = 0
        self.fuzzable_packets: list[PacketForecaster.ForcastingPacket] | None = None

    def _is_population_complete(self, unique_population: List[DerivationTree]) -> bool:
        for entry in unique_population:
            if self.evaluator.evaluate_individual(entry)[0] >= 0.99:
                return True
        return super()._is_population_complete(unique_population)

    def _generate_population_entry(self):
        if self.fuzzable_packets is None or len(self.fuzzable_packets) == 0:
            return DerivationTree(NonTerminal(self.start_symbol))

        current_idx = (self.prev_packet_idx + 1) % len(self.fuzzable_packets)
        current_pck = random.choice(self.fuzzable_packets)
        mounting_option = random.choice(list(current_pck.paths))

        tree = self.grammar.collapse(mounting_option.tree)
        tree.set_all_read_only(True)
        dummy = DerivationTree(NonTerminal("<hookin>"))
        tree.append(mounting_option.path[1:], dummy)

        fuzz_point = dummy.parent
        fuzz_point.set_children(fuzz_point.children[:-1])
        current_pck.node.fuzz(fuzz_point, self.grammar, max_nodes=999999)

        self.prev_packet_idx = current_idx
        return tree<|MERGE_RESOLUTION|>--- conflicted
+++ resolved
@@ -1,9 +1,8 @@
 import random
 from typing import Callable, List, Set
 
-from fandango.constraints.fitness import Comparison, ComparisonSide, FailingTree
 from fandango.evolution.evaluation import Evaluator
-from fandango.language.grammar import DerivationTree, Grammar, FuzzingMode
+from fandango.language.grammar import DerivationTree, Grammar
 from fandango.language.packetforecaster import PacketForecaster
 from fandango.language.symbol import NonTerminal
 from fandango.logger import LOGGER
@@ -25,7 +24,7 @@
         self.max_nodes = max_nodes
 
     def _generate_population_entry(self):
-        return self.grammar.fuzz(self.start_symbol)
+        return self.grammar.fuzz(self.start_symbol, self.max_nodes)
 
     def add_unique_individual(
         self,
@@ -51,16 +50,11 @@
         attempts = 0
         max_attempts = self.population_size * 10
 
-<<<<<<< HEAD
         while (
             not self._is_population_complete(unique_population)
             and attempts < max_attempts
         ):
             candidate = fix_func(self._generate_population_entry())
-=======
-        while len(unique_population) < self.population_size and attempts < max_attempts:
-            candidate = fix_func(self.grammar.fuzz(self.start_symbol, self.max_nodes))
->>>>>>> 8bb22e1d
             self.add_unique_individual(unique_population, candidate, unique_hashes)
             attempts += 1
 
@@ -83,11 +77,7 @@
             not self._is_population_complete(current_population)
             and attempts < max_attempts
         ):
-<<<<<<< HEAD
             candidate = fix_func(self._generate_population_entry())
-=======
-            candidate = fix_func(self.grammar.fuzz(self.start_symbol, self.max_nodes))
->>>>>>> 8bb22e1d
             if hash(candidate) not in unique_hashes:
                 unique_hashes.add(hash(candidate))
                 current_population.append(candidate)
@@ -98,13 +88,7 @@
                 "Could not generate full unique new population, filling remaining slots with duplicates."
             )
             while len(current_population) < self.population_size:
-<<<<<<< HEAD
                 current_population.append(self._generate_population_entry())
-=======
-                current_population.append(
-                    self.grammar.fuzz(self.start_symbol, self.max_nodes)
-                )
->>>>>>> 8bb22e1d
 
         return current_population
 
