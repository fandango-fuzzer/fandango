--- conflicted
+++ resolved
@@ -1,5 +1,3 @@
-import copy
-import random
 from typing import Callable, List, Set
 
 from fandango.constraints.fitness import Comparison, ComparisonSide, FailingTree
@@ -101,9 +99,8 @@
             while len(current_population) < self.population_size:
                 current_population.append(self._generate_population_entry())
 
-<<<<<<< HEAD
         return current_population
-=======
+
     def fix_individual(
         self, individual: DerivationTree, failing_trees: List[FailingTree]
     ) -> DerivationTree:
@@ -123,5 +120,4 @@
                         self.grammar, failing_tree.tree, suggested_tree
                     )
                     fixes_made += 1
-        return individual, fixes_made
->>>>>>> fb84e0b8
+        return individual, fixes_made