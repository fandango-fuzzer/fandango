--- conflicted
+++ resolved
@@ -1,11 +1,7 @@
-<<<<<<< HEAD
 import random
-from typing import Callable, List, Set
-=======
 from typing import Callable, Optional, Set
->>>>>>> d97ce217
 
-from fandango.evolution.evaluation import Evaluator
+from fandango.constraints.fitness import Comparison, ComparisonSide, FailingTree
 from fandango.language.grammar import DerivationTree, Grammar
 from fandango.language.packetforecaster import PacketForecaster
 from fandango.language.symbol import NonTerminal
@@ -27,13 +23,10 @@
         self.warnings_are_errors = warnings_are_errors
         self.max_nodes = max_nodes
 
-<<<<<<< HEAD
     def _generate_population_entry(self):
         return self.grammar.fuzz(self.start_symbol, self.max_nodes)
 
-=======
     @staticmethod
->>>>>>> d97ce217
     def add_unique_individual(
         population: list[DerivationTree],
         candidate: DerivationTree,
@@ -54,25 +47,9 @@
             return True
         return False
 
-<<<<<<< HEAD
-    def _is_population_complete(self, unique_population: List[DerivationTree]) -> bool:
+    def _is_population_complete(self, unique_population: list[DerivationTree]) -> bool:
         return len(unique_population) >= self.population_size
 
-    def generate_random_initial_population(
-        self, fix_func: Callable[[DerivationTree], DerivationTree]
-    ) -> List[DerivationTree]:
-        unique_population = []
-        unique_hashes = set()
-        attempts = 0
-        max_attempts = self.population_size * 10
-
-        while (
-            not self._is_population_complete(unique_population)
-            and attempts < max_attempts
-        ):
-            candidate = fix_func(self._generate_population_entry())
-            self.add_unique_individual(unique_population, candidate, unique_hashes)
-=======
     def generate_random_population(
         self,
         eval_individual: Callable[[DerivationTree], tuple[float, list[FailingTree]]],
@@ -93,8 +70,11 @@
             self.population_size - len(unique_population)
         ) * 10  # safeguard against infinite loops
 
-        while len(unique_population) < self.population_size and attempts < max_attempts:
-            individual = self.grammar.fuzz(self.start_symbol, self.max_nodes)
+        while (
+                not self._is_population_complete(unique_population)
+                and attempts < max_attempts
+        ):
+            individual = self._generate_population_entry()
             _fitness, failing_trees = eval_individual(individual)
             candidate, _fixes_made = self.fix_individual(
                 individual,
@@ -103,7 +83,6 @@
             PopulationManager.add_unique_individual(
                 unique_population, candidate, unique_hashes
             )
->>>>>>> d97ce217
             attempts += 1
 
         if not self._is_population_complete(unique_population):
@@ -125,14 +104,7 @@
             not self._is_population_complete(current_population)
             and attempts < max_attempts
         ):
-<<<<<<< HEAD
-            candidate = fix_func(self._generate_population_entry())
-            if hash(candidate) not in unique_hashes:
-                unique_hashes.add(hash(candidate))
-                current_population.append(candidate)
-            attempts += 1
-=======
-            individual = self.grammar.fuzz(self.start_symbol, self.max_nodes)
+            individual = self._generate_population_entry()
             _fitness, failing_trees = eval_individual(individual)
             candidate, _fixes_made = self.fix_individual(
                 individual,
@@ -142,7 +114,6 @@
                 current_population, candidate, unique_hashes
             ):
                 attempts += 1
->>>>>>> d97ce217
 
         if not self._is_population_complete(current_population):
             LOGGER.warning(
@@ -153,7 +124,30 @@
 
         return current_population
 
-<<<<<<< HEAD
+    def fix_individual(
+        self,
+        individual: DerivationTree,
+        failing_trees: list[FailingTree],
+    ) -> tuple[DerivationTree, int]:
+        fixes_made = 0
+        for failing_tree in failing_trees:
+            if failing_tree.tree.read_only:
+                continue
+            for operator, value, side in failing_tree.suggestions:
+                if operator == Comparison.EQUAL and side == ComparisonSide.LEFT:
+                    # LOGGER.debug(f"Parsing {value} into {failing_tree.tree.symbol.symbol!s}")
+                    suggested_tree = self.grammar.parse(
+                        value, start=failing_tree.tree.symbol.symbol
+                    )
+                    if suggested_tree is None:
+                        continue
+                    individual = individual.replace(
+                        self.grammar, failing_tree.tree, suggested_tree
+                    )
+                    fixes_made += 1
+        return individual, fixes_made
+
+
 
 class IoPopulationManager(PopulationManager):
 
@@ -187,28 +181,4 @@
         current_pck.node.fuzz(fuzz_point, self.grammar, max_nodes=999999)
 
         self.prev_packet_idx = current_idx
-        return tree
-=======
-    def fix_individual(
-        self,
-        individual: DerivationTree,
-        failing_trees: list[FailingTree],
-    ) -> tuple[DerivationTree, int]:
-        fixes_made = 0
-        for failing_tree in failing_trees:
-            if failing_tree.tree.read_only:
-                continue
-            for operator, value, side in failing_tree.suggestions:
-                if operator == Comparison.EQUAL and side == ComparisonSide.LEFT:
-                    # LOGGER.debug(f"Parsing {value} into {failing_tree.tree.symbol.symbol!s}")
-                    suggested_tree = self.grammar.parse(
-                        value, start=failing_tree.tree.symbol.symbol
-                    )
-                    if suggested_tree is None:
-                        continue
-                    individual = individual.replace(
-                        self.grammar, failing_tree.tree, suggested_tree
-                    )
-                    fixes_made += 1
-        return individual, fixes_made
->>>>>>> d97ce217
+        return tree