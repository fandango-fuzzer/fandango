--- conflicted
+++ resolved
@@ -4,12 +4,8 @@
 
 from fandango.constraints.failing_tree import FailingTree, Suggestion
 from fandango.errors import FandangoValueError
-<<<<<<< HEAD
 from fandango.evolution import GeneratorWithReturn
 from fandango.io.navigation.packetforecaster import ForecastingPacket
-=======
-from fandango.io.packetforecaster import ForcastingPacket
->>>>>>> abb508ad
 from fandango.language.grammar.grammar import Grammar
 from fandango.language.symbols import NonTerminal
 from fandango.language.tree import DerivationTree
@@ -30,18 +26,19 @@
     def _generate_population_entry(self, max_nodes: int) -> DerivationTree:
         return self._grammar.fuzz(self._start_symbol, max_nodes)
 
+    @staticmethod
     def _generate_population_hashes(
-        self, current_population: list[DerivationTree]
+        current_population: list[DerivationTree]
     ) -> set[int]:
         return {hash(ind) for ind in current_population}
 
+    @staticmethod
     def add_unique_individual(
-        self,
         population: list[DerivationTree],
         candidate: DerivationTree,
         unique_set: set[int],
     ) -> bool:
-        new_hashes = self._generate_population_hashes([candidate])
+        new_hashes = PopulationManager._generate_population_hashes([candidate])
         if len(new_hashes.intersection(unique_set)) == 0:
             # If the candidate has a new hash, we can add it to the population
             unique_set.update(new_hashes)
@@ -89,36 +86,24 @@
             and attempts < max_attempts
         ):
             individual = self._generate_population_entry(max_nodes)
-<<<<<<< HEAD
-            found_solution, (_fitness, failing_trees) = GeneratorWithReturn(
+            found_solution, (_fitness, failing_trees, suggestion) = GeneratorWithReturn(
                 eval_individual(individual)
             ).collect()
             candidate, _fixes_made = self.fix_individual(
                 individual,
                 failing_trees,
             )
-            new_found_solution, (_new_fitness, _new_failing_trees) = (
+            new_found_solution, (_new_fitness, _new_failing_trees, suggestion) = (
                 GeneratorWithReturn(eval_individual(candidate)).collect()
             )
             if attempts < max_attempts:
-                if self.add_unique_individual(
+                if PopulationManager.add_unique_individual(
                     current_population, candidate, unique_hashes
                 ):
                     yield from found_solution
                     yield from new_found_solution
                 else:
                     attempts += 1
-=======
-            _fitness, failing_trees, suggestion = yield from eval_individual(individual)
-            candidate, _fixes_made = self.fix_individual(individual, suggestion)
-            (_fitness, _failing_trees, _suggestion) = yield from eval_individual(
-                candidate
-            )
-            if not PopulationManager.add_unique_individual(
-                current_population, candidate, unique_hashes
-            ):
-                attempts += 1
->>>>>>> abb508ad
 
         if not self._is_population_complete(current_population, target_population_size):
             LOGGER.warning(
@@ -135,75 +120,11 @@
             suggested_replacements = suggestion.get_replacements(
                 individual, self._grammar
             )
-<<<<<<< HEAD
-            == 0
-        )
-        # We only allow BoundsConstraints to delete all iterations of a repetition if all other non-boundconstraints constraints are satisfied.
-        # Otherwise, we would lose the reference point to re-add the repetitions in the tree, which might be needed,
-        # if the referenced length field changes its value.
-        # This is a workaround for the fact that we cannot delete all repetitions in a tree, if there
-
-        for failing_tree in failing_trees:
-            if failing_tree.tree.read_only:
-                continue
-
-            if isinstance(failing_tree, BoundsFailingTree):
-                assert isinstance(failing_tree.cause, RepetitionBoundsConstraint)
-                bounds_constraint: RepetitionBoundsConstraint = failing_tree.cause
-                replacements.extend(
-                    bounds_constraint.fix_individual(
-                        self._grammar,
-                        failing_tree,
-                        allow_repetition_full_delete=allow_repetition_full_delete,
-                    )
-                )
-                continue
-
-            for operator, value, side in failing_tree.suggestions:
-                if operator == Comparison.EQUAL and side == ComparisonSide.LEFT:
-                    # LOGGER.debug(f"Parsing {value} into {failing_tree.tree.symbol.symbol!s}")
-                    symbol = failing_tree.tree.symbol
-                    suggested_tree = None
-                    if isinstance(value, DerivationTree) and symbol == value.symbol:
-                        suggested_tree = value.deepcopy(
-                            copy_children=True, copy_params=False, copy_parent=False
-                        )
-                        suggested_tree.set_all_read_only(False)
-                    elif isinstance(symbol, NonTerminal):
-                        suggested_tree = self._grammar.parse(value, start=symbol)
-                    elif isinstance(symbol, Slice):
-                        # slices don't have a symbol associated with them — I think
-                        suggested_tree = self._grammar.parse(value, start="")
-                    if suggested_tree is None:
-                        continue
-                    replacements.append((failing_tree.tree, suggested_tree))
-                    fixes_made += 1
-        if len(replacements) > 0:
-            # Prevent circular replacements
-            # deleted = set()
-            # for value in set(replacements.values()):
-            #    if value in deleted:
-            #        continue
-            #    if value in replacements.keys():
-            #        if replacements[value] not in replacements.keys():
-            #            deleted.add(replacements[value])
-            #            del replacements[value]
-            #            continue
-            #        if random.random() < 0.5:
-            #            deleted.add(replacements[value])
-            #            del replacements[value]
-            #        else:
-            #            deleted.add(replacements[replacements[value]])
-            #            del replacements[replacements[value]]
-
-            individual = individual.replace_multiple(self._grammar, replacements)
-=======
             individual = individual.replace_multiple(
                 self._grammar, suggested_replacements
             )
             fixes_made += len(suggested_replacements)
 
->>>>>>> abb508ad
         return individual, fixes_made
 
 
@@ -216,13 +137,9 @@
     ):
         super().__init__(grammar, start_symbol, warnings_are_errors)
         self._prev_packet_idx = 0
-<<<<<<< HEAD
         self.fuzzable_packets: list[ForecastingPacket] = []
         self.fallback_packets: list[ForecastingPacket] = []
         self.allow_fallback_packets = False
-=======
-        self.fuzzable_packets: Optional[list[ForcastingPacket]] = None
->>>>>>> abb508ad
 
     def _generate_population_entry(self, max_nodes: int) -> DerivationTree:
         if self.fuzzable_packets is None or len(self.fuzzable_packets) == 0:
