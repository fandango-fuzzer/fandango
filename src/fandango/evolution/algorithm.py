--- conflicted
+++ resolved
@@ -19,11 +19,7 @@
 from fandango.evolution.population import IoPopulationManager, PopulationManager
 from fandango.evolution.profiler import Profiler
 from fandango.io import FandangoIO
-<<<<<<< HEAD
 from fandango.io.navigation.packetselector import PacketSelector
-=======
-from fandango.io.packetforecaster import ForcastingPacket, PacketForecaster
->>>>>>> abb508ad
 from fandango.io.packetparser import parse_next_remote_packet
 from fandango.language.symbols import NonTerminal
 from fandango.language.grammar import FuzzingMode
@@ -96,11 +92,8 @@
         self.tournament_size = tournament_size
         self.warnings_are_errors = warnings_are_errors
         self.best_effort = best_effort
-<<<<<<< HEAD
         self.current_max_nodes = max_nodes
         self.diversity_k = diversity_k
-=======
->>>>>>> abb508ad
         self.remote_response_timeout = 15.0
         self.past_io_derivations: list[DerivationTree] = []
 
@@ -185,7 +178,7 @@
                 tree = individual
             else:
                 raise TypeError("Initial individuals must be DerivationTree or String")
-            self.population_manager.add_unique_individual(
+            PopulationManager.add_unique_individual(
                 population=unique_population, candidate=tree, unique_set=unique_hashes
             )
         return unique_population
@@ -270,18 +263,6 @@
                 if crossovers is None:
                     return None
 
-<<<<<<< HEAD
-            self.population_manager.add_unique_individual(
-                new_population, child1, unique_hashes
-            )
-            yield from self.evaluator.evaluate_individual(child1)
-
-            count = len(new_population)
-            with self.profiler.timer("filling") as timer:
-                if len(new_population) < self.population_size:
-                    self.population_manager.add_unique_individual(
-                        new_population, child2, unique_hashes
-=======
                 to_add = [
                     tree
                     for tree in crossovers
@@ -292,7 +273,6 @@
                 if i == 0:
                     PopulationManager.add_unique_individual(
                         new_population, child, unique_hashes
->>>>>>> abb508ad
                     )
                     yield from self.evaluator.evaluate_individual(child)
                 else:
@@ -535,35 +515,12 @@
                 ):
                     raise FandangoFailedError("Could not forecast next packet")
 
-<<<<<<< HEAD
                 if (
                     len(self.packet_selector.get_next_parties()) == 0
                     or self.packet_selector.is_guide_to_end()
                 ) and self.packet_selector.is_complete():
                     history_tree = random.choice(
                         list(self.packet_selector.forecasting_result.complete_trees)
-=======
-            msg_parties = list(
-                filter(
-                    lambda x: io_instance.parties[x].is_fuzzer_controlled(),
-                    forecast.get_msg_parties(),
-                )
-            )
-            if len(msg_parties) != 0 and not io_instance.received_msg():
-                fuzzable_packets: list[ForcastingPacket] = []
-                for party in msg_parties:
-                    fuzzable_packets.extend(forecast[party].nt_to_packet.values())
-                assert isinstance(self.population_manager, IoPopulationManager)
-                self.population_manager.fuzzable_packets = fuzzable_packets
-
-                self.population.clear()
-                solutions = list(
-                    self.population_manager.refill_population(
-                        current_population=self.population,
-                        eval_individual=self.evaluator.evaluate_individual,
-                        max_nodes=self.adaptive_tuner.current_max_nodes,
-                        target_population_size=self.population_size,
->>>>>>> abb508ad
                     )
                     self.past_io_derivations.append(history_tree)
                     self._initial_solutions.clear()
@@ -701,7 +658,6 @@
                         packet_tree,
                         False,
                     )
-<<<<<<< HEAD
 
                     hookin_success = False
                     for hookin_option in forecast.paths:
@@ -732,43 +688,6 @@
                 log_guidance_hint("Starting new protocol run.")
                 io_instance.reset_parties()
                 history_tree = DerivationTree(NonTerminal(self.start_symbol), [])
-=======
-                history_tree = next_tree
-            else:
-                wait_start = time.time()
-                while not io_instance.received_msg():
-                    if time.time() - wait_start > self.remote_response_timeout:
-                        raise FandangoFailedError(
-                            f"Timed out while waiting for message from remote party. Expected message from party: {', '.join(forecast.get_msg_parties())}"
-                        )
-                    time.sleep(0.025)
-                forecast_packet, packet_tree = parse_next_remote_packet(
-                    self.grammar, forecast, io_instance
-                )
-                assert forecast_packet is not None
-                assert packet_tree is not None
-                assert packet_tree.sender is not None
-                log_message_transfer(
-                    packet_tree.sender,
-                    packet_tree.recipient,
-                    packet_tree,
-                    False,
-                )
-
-                hookin_option = next(iter(forecast_packet.paths))
-                assert hookin_option.tree is not None
-                history_tree = hookin_option.tree
-                history_tree.append(hookin_option.path[1:], packet_tree)
-                gen = GeneratorWithReturn(
-                    self.evaluator.evaluate_individual(history_tree)
-                )
-                solutions, (fitness, _failing_trees, _suggestion) = gen.collect()
-                if fitness < 0.99:
-                    raise FandangoParseError(
-                        "Remote response does not match constraints"
-                    )
-            history_tree.set_all_read_only(True)
->>>>>>> abb508ad
 
     @property
     def average_population_fitness(self) -> float:
