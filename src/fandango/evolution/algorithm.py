--- conflicted
+++ resolved
@@ -51,14 +51,11 @@
         start_symbol: str = "<start>",
         diversity_k: int = 5,
         diversity_weight: float = 1.0,
-<<<<<<< HEAD
         max_repetition_rate: float = 0.5,
         max_repetitions: int = None,
         max_nodes: int = 200,
         max_nodes_rate: float = 0.5,
-=======
         profiling: bool = False,
->>>>>>> d05eb042
     ):
         if tournament_size > 1:
             raise FandangoValueError(
@@ -96,7 +93,6 @@
             diversity_weight,
             warnings_are_errors,
         )
-<<<<<<< HEAD
         self.adaptive_tuner = AdaptiveTuner(
             mutation_rate, 
             crossover_rate, 
@@ -107,14 +103,12 @@
             max_nodes,
             max_nodes_rate,
         )
-=======
 
         self.profiling = profiling
         if self.profiling:
             self.profiler = Profiler()
 
         self.adaptive_tuner = AdaptiveTuner(mutation_rate, crossover_rate)
->>>>>>> d05eb042
         self.crossover_operator = crossover_method
         self.mutation_method = mutation_method
 
