--- conflicted
+++ resolved
@@ -568,20 +568,17 @@
                         self.adaptive_tuner.current_max_repetition
                     )
 
-<<<<<<< HEAD
-                    solutions = list(
-=======
-                try:
-                    solutions = [next(
->>>>>>> f820f0d8
-                        self.population_manager.refill_population(
-                            current_population=self.population,
-                            eval_individual=self.evaluator.evaluate_individual,
-                            max_nodes=self.current_max_nodes,
-                            target_population_size=self.population_size,
-<<<<<<< HEAD
-                        )
-                    )
+                    try:
+                        solutions = [next(
+                            self.population_manager.refill_population(
+                                current_population=self.population,
+                                eval_individual=self.evaluator.evaluate_individual,
+                                max_nodes=self.current_max_nodes,
+                                target_population_size=self.population_size,
+                            )
+                        )]
+                    except StopIteration:
+                        solutions = []
                     if not solutions:
                         solutions, self.evaluation = GeneratorWithReturn(
                             self.evaluator.evaluate_population(self.population)
@@ -593,38 +590,6 @@
                                 self.generate(
                                     max_generations=selected_packet_max_generations,
                                     mode=FuzzingMode.COMPLETE,
-=======
-                        )
-                    )]
-                except StopIteration:
-                    solutions = []
-                if not solutions:
-                    solutions, self.evaluation = GeneratorWithReturn(
-                        self.evaluator.evaluate_population(self.population)
-                    ).collect()
-
-                if not solutions:
-                    try:
-                        evolve_result = next(
-                            self.generate(max_generations=selected_packet_max_generations, mode=FuzzingMode.COMPLETE)
-                        )
-                    except StopIteration:
-                        if len(self.evaluator._hold_back_solutions) != 0:
-                            evolve_result = random.choice(list(self.evaluator._hold_back_solutions))
-                        else:
-                            self.population_manager.allow_fallback_packets = True
-                            try:
-                                evolve_result = next(
-                                    self.generate(max_generations=overall_max_generations, mode=FuzzingMode.COMPLETE)
-                                )
-                            except StopIteration:
-                                all_allowed_packets = self.population_manager.fuzzable_packets + self.population_manager.fallback_packets
-                                nonterminals_str = " | ".join(
-                                    map(
-                                        lambda x: str(x.node.symbol),
-                                        all_allowed_packets,
-                                    )
->>>>>>> f820f0d8
                                 )
                             )
                         except StopIteration:
