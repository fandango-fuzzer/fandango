# fandango/evolution/algorithm.py
import enum
import logging
import random
import time
from typing import Callable, Generator, Optional, Union

from fandango import FandangoFailedError, FandangoParseError, FandangoValueError
from fandango.constraints.base import Constraint, SoftValue
from fandango.evolution import GeneratorWithReturn
from fandango.evolution.adaptation import AdaptiveTuner
from fandango.evolution.crossover import CrossoverOperator, SimpleSubtreeCrossover
from fandango.evolution.evaluation import Evaluator
from fandango.evolution.mutation import MutationOperator, SimpleMutation
<<<<<<< HEAD
from fandango.evolution.population import PopulationManager
from fandango.language import DerivationTree, Grammar
from fandango.logger import LOGGER, clear_visualization, visualize_evaluation

from fandango import FandangoFailedError, FandangoParseError, FandangoValueError
=======
from fandango.evolution.population import PopulationManager, IoPopulationManager
from fandango.evolution.profiler import Profiler
from fandango.language.grammar import DerivationTree, Grammar, FuzzingMode
from fandango.language.io import FandangoIO, FandangoParty
from fandango.language.packetforecaster import PacketForecaster
from fandango.logger import (
    LOGGER,
    clear_visualization,
    print_exception,
    visualize_evaluation,
    log_message_transfer,
)
>>>>>>> 5c9bba62


class LoggerLevel(enum.Enum):
    NOTSET = logging.NOTSET
    DEBUG = logging.DEBUG
    INFO = logging.INFO
    WARNING = logging.WARNING
    ERROR = logging.ERROR
    CRITICAL = logging.CRITICAL


class Fandango:
    def __init__(
        self,
        grammar: Grammar,
        constraints: list[Union[Constraint, SoftValue]],
        population_size: int = 100,
        initial_population: Optional[list[Union[DerivationTree, str]]] = None,
        expected_fitness: float = 1.0,
        elitism_rate: float = 0.1,
        crossover_method: CrossoverOperator = SimpleSubtreeCrossover(),
        crossover_rate: float = 0.8,
        tournament_size: float = 0.1,
        mutation_method: MutationOperator = SimpleMutation(),
        mutation_rate: float = 0.2,
        destruction_rate: float = 0.0,
        logger_level: Optional[LoggerLevel] = None,
        warnings_are_errors: bool = False,
        best_effort: bool = False,
        random_seed: Optional[int] = None,
        start_symbol: str = "<start>",
        diversity_k: int = 5,
        diversity_weight: float = 1.0,
        max_repetition_rate: float = 0.5,
        max_repetitions: Optional[int] = None,
        max_nodes: int = 200,
        max_nodes_rate: float = 0.5,
        profiling: bool = False,
    ):
        if tournament_size > 1:
            raise FandangoValueError(
                f"Parameter tournament_size must be in range ]0, 1], but is {tournament_size}."
            )
        if random_seed is not None:
            random.seed(random_seed)
        if logger_level is not None:
            LOGGER.setLevel(logger_level.value)
        LOGGER.info("---------- Initializing FANDANGO algorithm ---------- ")

        self.grammar = grammar
        self.constraints = constraints
        self.population_size = population_size
        self.elitism_rate = elitism_rate
        self.destruction_rate = destruction_rate
        self.start_symbol = start_symbol
        self.tournament_size = tournament_size
        self.warnings_are_errors = warnings_are_errors
        self.best_effort = best_effort
        self.current_max_nodes = 50

        # Instantiate managers
        if self.grammar.fuzzing_mode == FuzzingMode.IO:
            self.population_manager = IoPopulationManager(
                grammar,
                start_symbol,
                warnings_are_errors,
            )
        else:
            self.population_manager = PopulationManager(
                grammar,
                start_symbol,
                warnings_are_errors,
            )
        self.evaluator = Evaluator(
            grammar,
            constraints,
            expected_fitness,
            diversity_k,
            diversity_weight,
            warnings_are_errors,
        )
        self.adaptive_tuner = AdaptiveTuner(
            mutation_rate,
            crossover_rate,
            grammar.get_max_repetition(),
            self.current_max_nodes,
            max_repetitions,
            max_repetition_rate,
            max_nodes,
            max_nodes_rate,
        )

        self.profiler = Profiler(enabled=profiling)

        self.crossover_operator = crossover_method
        self.mutation_method = mutation_method

<<<<<<< HEAD
        # Initialize population
        if initial_population is not None:
            LOGGER.info("Saving the provided initial population...")
            unique_population = []
            unique_hashes = set()
            for individual in initial_population:
                if isinstance(individual, str):
                    tree = self.grammar.parse(individual)
                    if not tree:
                        position = self.grammar.max_position()
                        raise FandangoParseError(
                            position,
                            message=f"Failed to parse initial individual{individual!r}",
                        )
                elif isinstance(individual, DerivationTree):
                    tree = individual
                else:
                    raise TypeError(
                        "Initial individuals must be DerivationTree or String"
                    )
                h = hash(tree)
                if h not in unique_hashes:
                    unique_hashes.add(h)
                    unique_population.append(tree)

            attempts = 0
            max_attempts = (population_size - len(unique_population)) * 10
            while len(unique_population) < population_size and attempts < max_attempts:
                candidate = self.fix_individual(self.grammar.fuzz(self.start_symbol))
                h = hash(candidate)
                if h not in unique_hashes:
                    unique_hashes.add(h)
                    unique_population.append(candidate)
                attempts += 1
            if len(unique_population) < population_size:
                LOGGER.warning(
                    f"Could not generate full unique initial population. Final size is {len(unique_population)}."
                )
            self.population = unique_population
        else:
            LOGGER.info(f"Generating initial population (size: {population_size})...")
            st_time = time.time()
            self.population = (
                self.population_manager.generate_random_initial_population(
                    self.fix_individual
=======
        deduplicated_initial_population = self._parse_and_deduplicate(
            population=initial_population
        )

        LOGGER.info(
            f"Generating (additional) initial population (size: {self.population_size - len(deduplicated_initial_population)})..."
        )
        st_time = time.time()

        with self.profiler.timer("initial_population") as timer:
            self.population, self._initial_solutions = (
                self.population_manager.generate_random_population(
                    eval_individual=self.evaluator.evaluate_individual,
                    max_nodes=self.current_max_nodes,
                    target_population_size=self.population_size,
                    initial_population=deduplicated_initial_population,
>>>>>>> 5c9bba62
                )
            )
            timer.increment(len(self.population))

        LOGGER.info(
            f"Initial population generated in {time.time() - st_time:.2f} seconds"
        )

        # Evaluate initial population
        with self.profiler.timer("evaluate_population", increment=self.population):
            generator = GeneratorWithReturn(
                self.evaluator.evaluate_population(self.population)
            )
            self._initial_solutions.extend(generator)
            self.evaluation = generator.return_value

        self.fixes_made = 0
        self.crossovers_made = 0
        self.mutations_made = 0
        self.time_taken = 0.0

    def _parse_and_deduplicate(
        self, population: Optional[list[Union[DerivationTree, str]]]
    ) -> list[DerivationTree]:
        """
        Parses and deduplicates the initial population along unique parse trees. If no initial population is provided, an empty list is returned.

        :param population: The initial population to parse and deduplicate.
        :return: A list of unique parse trees.
        """
        if population is None:
            return []
        LOGGER.info("Deduplicating the provided initial population...")
        unique_population: list[DerivationTree] = []
        unique_hashes: set[int] = set()
        for individual in population:
            if isinstance(individual, str):
                tree = self.grammar.parse(individual)
                if not tree:
                    position = self.grammar.max_position()
                    raise FandangoParseError(
                        message=f"Failed to parse initial individual{individual!r}",
                        position=position,
                    )
            elif isinstance(individual, DerivationTree):
                tree = individual
            else:
                raise TypeError("Initial individuals must be DerivationTree or String")
            PopulationManager.add_unique_individual(
                population=unique_population, candidate=tree, unique_set=unique_hashes
            )
        return unique_population

    def _perform_selection(self) -> tuple[list[DerivationTree], set[int]]:
        """
        Performs selection of the elites from the population.

        :return: A tuple containing the new population and the set of unique hashes of the individuals in the new population.
        """
        # defer increment until data is available
        with self.profiler.timer("select_elites") as timer:
            new_population = self.evaluator.select_elites(
                self.evaluation,
                self.elitism_rate,
                self.population_size,
            )
            timer.increment(len(new_population))

        unique_hashes = {hash(ind) for ind in new_population}
        return new_population, unique_hashes

    def _perform_crossover(
        self, new_population: list[DerivationTree], unique_hashes: set[int]
    ) -> Generator[DerivationTree, None, None]:
        """
        Performs crossover of the population.

        :param new_population: The new population to perform crossover on.
        :param unique_hashes: The set of unique hashes of the individuals in the new population.
        """
        try:
            with self.profiler.timer("tournament_selection", increment=2):
                parent1, parent2 = self.evaluator.tournament_selection(
                    evaluation=self.evaluation,
                    tournament_size=max(
                        2, int(self.population_size * self.tournament_size)
                    ),
                )

            with self.profiler.timer("crossover", increment=2):
                child1, child2 = self.crossover_operator.crossover(
                    self.grammar, parent1, parent2
                )

            PopulationManager.add_unique_individual(
                new_population, child1, unique_hashes
            )
            yield from self.evaluator.evaluate_individual(child1)

            count = len(new_population)
            with self.profiler.timer("filling") as timer:
                if len(new_population) < self.population_size:
                    PopulationManager.add_unique_individual(
                        new_population, child2, unique_hashes
                    )
                yield from self.evaluator.evaluate_individual(child2)
                timer.increment(len(new_population) - count)
            self.crossovers_made += 2
        except Exception as e:
            print_exception(e, "Error during crossover")

    def _perform_mutation(
        self, new_population: list[DerivationTree]
    ) -> Generator[DerivationTree, None, None]:
        """
        Performs mutation of the population.

        :param new_population: The new population to perform mutation on.
        """
        mutation_pool = self.evaluator.compute_mutation_pool(new_population)
        mutated_population = []
        for individual in mutation_pool:
            if random.random() < self.adaptive_tuner.mutation_rate:
                try:
                    with self.profiler.timer("mutation", increment=1):
                        mutated_individual = yield from self.mutation_method.mutate(
                            individual,
                            self.grammar,
                            self.evaluator.evaluate_individual,
                        )
                    mutated_population.append(mutated_individual)
                    self.mutations_made += 1
                except Exception as e:
                    LOGGER.error(f"Error during mutation: {e}")
                    print_exception(e, "Error during mutation")
                    mutated_population.append(individual)
            else:
                mutated_population.append(individual)
        new_population.extend(mutated_population)

    def _perform_destruction(
        self, new_population: list[DerivationTree]
    ) -> list[DerivationTree]:
        """
        Randomly destroys a portion of the population.

        :param new_population: The new population to perform destruction on.
        :return: The new population after destruction.
        """
        LOGGER.debug(f"Destroying {self.destruction_rate * 100:.2f}% of the population")
        random.shuffle(new_population)
        return new_population[: int(self.population_size * (1 - self.destruction_rate))]

    def evolve(
        self,
        max_generations: Optional[int] = None,
        desired_solutions: Optional[int] = None,
        solution_callback: Callable[[DerivationTree, int], None] = lambda _a, _b: None,
    ) -> list[DerivationTree]:
        """
        Evolves the population of the grammar.

        If both max_generations and desired_solutions are provided, the generation will run until either the maximum number of generations is reached or the desired number of solutions is found. If neither is provided, the generation will run indefinitely.

        TODO: go into more details about Fandango IO mode.

        :param max_generations: The maximum number of generations to evolve.
        :param desired_solutions: The number of solutions to evolve.
        :param solution_callback: A callback function to be called for each solution.
        :return: A list of DerivationTree objects, all of which are valid solutions to the grammar (or satisify the minimum fitness threshold). The function may run indefinitely if neither max_generations nor desired_solutions are provided.
        """
        if self.grammar.fuzzing_mode == FuzzingMode.COMPLETE:
            return self._evolve_single(
                max_generations, desired_solutions, solution_callback
            )
        elif self.grammar.fuzzing_mode == FuzzingMode.IO:
            return self._evolve_io(max_generations)
        else:
            raise RuntimeError(f"Invalid mode: {self.grammar.fuzzing_mode}")

    def _evolve_io(self, max_generations: Optional[int] = None) -> list[DerivationTree]:
        spec_env_global, _ = self.grammar.get_spec_env()
        io_instance: FandangoIO = spec_env_global["FandangoIO"].instance()
        history_tree: DerivationTree = random.choice(self.population)
        forecaster = PacketForecaster(self.grammar)

        while True:
            forecast = forecaster.predict(history_tree)

            if len(forecast.getMsgParties()) == 0:
                if len(history_tree.protocol_msgs()) == 0:
                    raise RuntimeError("Couldn't forecast next packet!")
                return [history_tree]

            msg_parties = list(
                filter(
                    lambda x: io_instance.parties[x].is_fuzzer_controlled(),
                    forecast.getMsgParties(),
                )
            )
            if len(msg_parties) != 0 and not io_instance.received_msg():
                fuzzable_packets = []
                for party in msg_parties:
                    fuzzable_packets.extend(forecast[party].nt_to_packet.values())
                self.population_manager.fuzzable_packets = fuzzable_packets

                self.population, solutions = (
                    self.population_manager.generate_random_population(
                        eval_individual=self.evaluator.evaluate_individual,
                        max_nodes=self.current_max_nodes,
                        target_population_size=self.population_size,
                        initial_population=self.population,
                    )
                )

                if not solutions:
                    generator = GeneratorWithReturn(
                        self.evaluator.evaluate_population(self.population)
                    )
                    solutions = list(generator)
                    self.evaluation = generator.return_value

                if not solutions:
                    try:
                        evolve_result = next(
                            self.generate(max_generations=max_generations)
                        )
                    except StopIteration:
                        nonterminals_str = " | ".join(
                            map(lambda x: str(x.node.symbol), fuzzable_packets)
                        )
                        raise RuntimeError(
                            f"Couldn't find solution for any packet: {nonterminals_str}"
                        )
                    next_tree = evolve_result[0]
                else:
                    next_tree = solutions[0]
                if io_instance.received_msg():
                    # Abort if we received a message during fuzzing
                    continue
                new_packet = next_tree.protocol_msgs()[-1]
                if (
                    new_packet.recipient is None
                    or not io_instance.parties[
                        new_packet.recipient
                    ].is_fuzzer_controlled()
                ):
                    io_instance.transmit(
                        new_packet.sender, new_packet.recipient, new_packet.msg
                    )
                    log_message_transfer(
                        new_packet.sender, new_packet.recipient, new_packet.msg, True
                    )
                history_tree = next_tree
            else:
                while not io_instance.received_msg():
                    time.sleep(0.025)
                forecast, packet_tree = self._parse_next_remote_packet(
                    forecast, io_instance
                )
                log_message_transfer(
                    packet_tree.sender,
                    packet_tree.recipient,
                    packet_tree,
                    False,
                )

                hookin_option = next(iter(forecast.paths))
                history_tree = hookin_option.tree
                history_tree.append(hookin_option.path[1:], packet_tree)
                generator = GeneratorWithReturn(
                    self.evaluator.evaluate_individual(history_tree)
                )
                solutions = list(generator)
                fitness, _failing_trees = generator.return_value
                if fitness < 0.99:
                    raise RuntimeError("Remote response doesn't match constraints!")
            history_tree.set_all_read_only(True)

    def generate(
        self, max_generations: Optional[int] = None
    ) -> Generator[DerivationTree, None, None]:
        """
        Generates solutions for the grammar.

        :param max_generations: The maximum number of generations to generate. If None, the generation will run indefinitely.
        :return: A generator of DerivationTree objects, all of which are valid solutions to the grammar (or satisify the minimum fitness threshold).
        """
        while self._initial_solutions:
            yield self._initial_solutions.pop(0)
        prev_best_fitness = 0.0
        generation = 0

        while True:
            if max_generations is not None and generation >= max_generations:
                break
            generation += 1

            avg_fitness = sum(e[1] for e in self.evaluation) / self.population_size

            LOGGER.info(f"Generation {generation} - Average Fitness: {avg_fitness:.2f}")

            # Selection
            new_population, unique_hashes = self._perform_selection()

            # Crossover
            while (
                len(new_population) < self.population_size
                and random.random() < self.adaptive_tuner.crossover_rate
            ):
                yield from self._perform_crossover(new_population, unique_hashes)

            # Truncate if necessary
            if len(new_population) > self.population_size:
                new_population = new_population[: self.population_size]

            # Mutation
            yield from self._perform_mutation(new_population)

            # Destruction
            if self.destruction_rate > 0:
                new_population = self._perform_destruction(new_population)

            # Ensure Uniqueness & Fill Population
            new_population = list(set(new_population))
            new_population = yield from self.population_manager.refill_population(
                new_population,
                self.evaluator.evaluate_individual,
                self.current_max_nodes,
                self.population_size,
            )

            self.population = []
            for ind in new_population:
                _fitness, failing_trees = yield from self.evaluator.evaluate_individual(
                    ind
                )
                ind, num_fixes = self.population_manager.fix_individual(
                    ind, failing_trees
                )
                self.population.append(ind)
                self.fixes_made += num_fixes

            # For soft constraints, the normalized fitness may change over time as we observe more inputs.
            # Hence, we periodically flush the fitness cache to re-evaluate the population if the grammar contains soft constraints.
            self.evaluator.flush_fitness_cache()

            with self.profiler.timer("evaluate_population", increment=self.population):
                self.evaluation = yield from self.evaluator.evaluate_population(
                    self.population
                )
                # Keep only the fittest individuals
                self.evaluation = sorted(
                    self.evaluation, key=lambda x: x[1], reverse=True
                )[: self.population_size]

            current_best_fitness = max(e[1] for e in self.evaluation)
            current_max_repetitions = self.grammar.get_max_repetition()
            self.adaptive_tuner.update_parameters(
                generation,
                prev_best_fitness,
                current_best_fitness,
                self.population,
                self.evaluator,
                current_max_repetitions,
            )

            if self.adaptive_tuner.current_max_repetition > current_max_repetitions:
                self.grammar.set_max_repetition(
                    self.adaptive_tuner.current_max_repetition
                )

            self.current_max_nodes = self.adaptive_tuner.current_max_nodes

            prev_best_fitness = current_best_fitness

            self.adaptive_tuner.log_generation_statistics(
                generation, self.evaluation, self.population, self.evaluator
            )
            visualize_evaluation(generation, max_generations, self.evaluation)

    def _evolve_single(
        self,
        max_generations: Optional[int] = None,
        desired_solutions: Optional[int] = None,
        solution_callback: Callable[[DerivationTree, int], None] = lambda _a, _b: None,
    ) -> list[DerivationTree]:
        LOGGER.info("---------- Starting evolution ----------")
        start_time = time.time()

        # Take only the first desired_solutions entries from the generator
        solutions = []
        found_enough_solutions = False
        for solution in self.generate(max_generations=max_generations):
            solution_callback(solution, len(solutions))
            solutions.append(solution)
            if desired_solutions is not None and len(solutions) >= desired_solutions:
                found_enough_solutions = True
                break
        if solutions:
            average_solutions_fitness = sum(
                e[1] for e in self.evaluator.evaluate_population(solutions)
            ) / len(solutions)
        else:
            average_solutions_fitness = 0.0

        average_population_fitness = (
            sum(e[1] for e in self.evaluation) / self.population_size
        )

        clear_visualization()
        self.time_taken = time.time() - start_time
        LOGGER.info("---------- Evolution finished ----------")
        LOGGER.info(f"Perfect solutions found: ({len(solutions)})")
        LOGGER.info(f"Average fitness of solutions: {average_solutions_fitness:.2f}")
        LOGGER.info(
            f"Average fitness of final population: {average_population_fitness:.2f}"
        )
        LOGGER.info(f"Time taken: {self.time_taken:.2f} seconds")
        LOGGER.debug("---------- FANDANGO statistics ----------")
        LOGGER.debug(f"Fixes made: {self.fixes_made}")
        LOGGER.debug(f"Fitness checks: {self.evaluator.get_fitness_check_count()}")
        LOGGER.debug(f"Crossovers made: {self.crossovers_made}")
        LOGGER.debug(f"Mutations made: {self.mutations_made}")

        self.profiler.log_results()

        if (
            not found_enough_solutions
            and average_population_fitness < self.evaluator.expected_fitness
        ):
            LOGGER.error("Population did not converge to a perfect population")
            if self.warnings_are_errors:
                raise FandangoFailedError("Failed to find a perfect solution")
            elif self.best_effort:
                return self.population

        if desired_solutions is not None and len(solutions) < desired_solutions:
            LOGGER.error(
                f"Only found {len(solutions)} perfect solutions, instead of the required {desired_solutions}"
            )
            if self.warnings_are_errors:
                raise FandangoFailedError(
                    "Failed to find the required number of perfect solutions"
                )
            elif self.best_effort:
                return self.population[:desired_solutions]

        return solutions

    def msg_parties(self) -> list[FandangoParty]:
        """
        :return: A list of all parties in the grammar.
        """
        spec_env_global, _ = self.grammar.get_spec_env()
        io_instance: FandangoIO = spec_env_global["FandangoIO"].instance()
        return list(io_instance.parties.values())

    def _parse_next_remote_packet(
        self, forecast: PacketForecaster.ForcastingResult, io_instance: FandangoIO
    ):
        if len(io_instance.get_received_msgs()) == 0:
            return None, None

        complete_msg = None
        used_fragments_idx = []
        next_fragment_idx = 0

        found_start = False
        selection_rounds = 0
        msg_sender = "None"
        while not found_start and selection_rounds < 20:
            for start_idx, (msg_sender, msg_recipient, _) in enumerate(
                io_instance.get_received_msgs()
            ):
                next_fragment_idx = start_idx
                if msg_sender in forecast.getMsgParties():
                    found_start = True
                    break

            if not found_start and len(io_instance.get_received_msgs()) != 0:
                raise FandangoValueError(
                    "Unexpected party sent message. Expected: "
                    + " | ".join(forecast.getMsgParties())
                    + f". Received: {msg_sender}."
                    + f" Messages: {io_instance.get_received_msgs()}"
                )
            time.sleep(0.025)

        forecast_non_terminals = forecast[msg_sender]
        available_non_terminals = set(forecast_non_terminals.getNonTerminals())

        is_msg_complete = False

        elapsed_rounds = 0
        max_rounds = 0.025 * 2000
        failed_parameter_parsing = False
        parameter_parsing_exception = None

        while not is_msg_complete:
            for idx, (sender, recipient, msg_fragment) in enumerate(
                io_instance.get_received_msgs()[next_fragment_idx:]
            ):
                abs_msg_idx = next_fragment_idx + idx

                if msg_sender != sender:
                    continue
                if complete_msg is None:
                    complete_msg = msg_fragment
                else:
                    complete_msg += msg_fragment
                used_fragments_idx.append(abs_msg_idx)

                parsed_packet_tree = None
                forecast_packet = None
                for non_terminal in set(available_non_terminals):
                    forecast_packet = forecast_non_terminals[non_terminal]
                    path = random.choice(list(forecast_packet.paths))
                    hookin_tree = path.tree
                    path = list(
                        map(lambda x: x[0], filter(lambda x: not x[1], path.path))
                    )
                    hookin_point = hookin_tree.get_last_by_path(path)
                    parsed_packet_tree = self.grammar.parse(
                        complete_msg,
                        forecast_packet.node.symbol,
                        hookin_parent=hookin_point,
                    )

                    if parsed_packet_tree is not None:
                        parsed_packet_tree.sender = forecast_packet.node.sender
                        parsed_packet_tree.recipient = forecast_packet.node.recipient
                        try:
                            self.grammar.populate_sources(parsed_packet_tree)
                            break
                        except FandangoParseError as e:
                            parsed_packet_tree = None
                            failed_parameter_parsing = True
                            parameter_parsing_exception = e
                    incomplete_tree = self.grammar.parse(
                        complete_msg,
                        forecast_packet.node.symbol,
                        mode=Grammar.Parser.ParsingMode.INCOMPLETE,
                        hookin_parent=hookin_point,
                    )
                    if incomplete_tree is None:
                        available_non_terminals.remove(non_terminal)

                # Check if there are still NonTerminals that can be parsed with received prefix
                if len(available_non_terminals) == 0:
                    raise RuntimeError(
                        "Couldn't match remote message to any packet matching grammar! Expected nonterminal:",
                        "|".join(
                            map(
                                lambda x: str(x),
                                forecast_non_terminals.getNonTerminals(),
                            )
                        ),
                        "Got message:",
                        complete_msg,
                        "\nUnprocessed messages: ",
                        str(io_instance.get_received_msgs()),
                    )
                if parsed_packet_tree is not None:
                    nr_deleted = 0
                    used_fragments_idx.sort()
                    for del_idx in used_fragments_idx:
                        io_instance.clear_received_msg(del_idx - nr_deleted)
                        nr_deleted += 1
                    return forecast_packet, parsed_packet_tree

            if not is_msg_complete:
                elapsed_rounds += 1
                if elapsed_rounds >= max_rounds:
                    if failed_parameter_parsing:
                        applicable_nt = list(
                            map(lambda x: str(x.symbol), available_non_terminals)
                        )
                        if len(applicable_nt) == 0:
                            applicable_nt = "None"
                        else:
                            applicable_nt = ", ".join(applicable_nt)
                        raise FandangoFailedError(
                            f'Couldn\'t derive parameters for received packet or timed out while waiting for remaining packet. Applicable NT: {applicable_nt} Received part: "{complete_msg}". Exception: {str(parameter_parsing_exception)}'
                        )
                    else:
                        raise FandangoFailedError(
                            f"Incomplete packet received. Timed out while waiting for packet. Received part: {complete_msg}"
                        )
                time.sleep(0.025)
        return None<|MERGE_RESOLUTION|>--- conflicted
+++ resolved
@@ -12,13 +12,6 @@
 from fandango.evolution.crossover import CrossoverOperator, SimpleSubtreeCrossover
 from fandango.evolution.evaluation import Evaluator
 from fandango.evolution.mutation import MutationOperator, SimpleMutation
-<<<<<<< HEAD
-from fandango.evolution.population import PopulationManager
-from fandango.language import DerivationTree, Grammar
-from fandango.logger import LOGGER, clear_visualization, visualize_evaluation
-
-from fandango import FandangoFailedError, FandangoParseError, FandangoValueError
-=======
 from fandango.evolution.population import PopulationManager, IoPopulationManager
 from fandango.evolution.profiler import Profiler
 from fandango.language.grammar import DerivationTree, Grammar, FuzzingMode
@@ -31,7 +24,6 @@
     visualize_evaluation,
     log_message_transfer,
 )
->>>>>>> 5c9bba62
 
 
 class LoggerLevel(enum.Enum):
@@ -129,53 +121,6 @@
         self.crossover_operator = crossover_method
         self.mutation_method = mutation_method
 
-<<<<<<< HEAD
-        # Initialize population
-        if initial_population is not None:
-            LOGGER.info("Saving the provided initial population...")
-            unique_population = []
-            unique_hashes = set()
-            for individual in initial_population:
-                if isinstance(individual, str):
-                    tree = self.grammar.parse(individual)
-                    if not tree:
-                        position = self.grammar.max_position()
-                        raise FandangoParseError(
-                            position,
-                            message=f"Failed to parse initial individual{individual!r}",
-                        )
-                elif isinstance(individual, DerivationTree):
-                    tree = individual
-                else:
-                    raise TypeError(
-                        "Initial individuals must be DerivationTree or String"
-                    )
-                h = hash(tree)
-                if h not in unique_hashes:
-                    unique_hashes.add(h)
-                    unique_population.append(tree)
-
-            attempts = 0
-            max_attempts = (population_size - len(unique_population)) * 10
-            while len(unique_population) < population_size and attempts < max_attempts:
-                candidate = self.fix_individual(self.grammar.fuzz(self.start_symbol))
-                h = hash(candidate)
-                if h not in unique_hashes:
-                    unique_hashes.add(h)
-                    unique_population.append(candidate)
-                attempts += 1
-            if len(unique_population) < population_size:
-                LOGGER.warning(
-                    f"Could not generate full unique initial population. Final size is {len(unique_population)}."
-                )
-            self.population = unique_population
-        else:
-            LOGGER.info(f"Generating initial population (size: {population_size})...")
-            st_time = time.time()
-            self.population = (
-                self.population_manager.generate_random_initial_population(
-                    self.fix_individual
-=======
         deduplicated_initial_population = self._parse_and_deduplicate(
             population=initial_population
         )
@@ -192,7 +137,6 @@
                     max_nodes=self.current_max_nodes,
                     target_population_size=self.population_size,
                     initial_population=deduplicated_initial_population,
->>>>>>> 5c9bba62
                 )
             )
             timer.increment(len(self.population))
