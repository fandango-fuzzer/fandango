name: Deploy Docs to GitHub Pages

on:
  push:
    branches:
      - main
    paths:
      - docs/**
  workflow_dispatch: # Enables manual execution from the Actions tab

permissions:
  pages: write
  id-token: write

jobs:
  deploy-book:
    runs-on: ubuntu-latest

    steps:
    - name: Checkout the repository
      uses: actions/checkout@v3

<<<<<<< HEAD
=======
    # Install Fandango
    - name: Install Fandango
      run: |
        pip install -e .

>>>>>>> 43e06f6d
    # Install dependencies
    - name: Set up Python 3.13
      uses: actions/setup-python@v4
      with:
        python-version: 3.13

    # Install Fandango
    - name: Install Fandango
      run: |
        pip install -e .

    - name: Install dependencies
      run: |
        pip install jupyter-book pyppeteer ghp-import black

    - name: Locate Fandango and add to PATH
      run: |
        which fandango 
        echo "/opt/hostedtoolcache/Python/3.13.1/x64/bin/fandango" >> $GITHUB_PATH
        fandango --help

    # Build the book
    - name: Build the book
      run: |
        jupyter-book build docs

    # Upload the book's HTML as an artifact
    - name: Upload artifact
      uses: actions/upload-pages-artifact@v2
      with:
        path: "docs/_build/html"

    # Deploy the book's HTML to GitHub Pages
    - name: Deploy to GitHub Pages
      id: deployment
      uses: actions/deploy-pages@v2<|MERGE_RESOLUTION|>--- conflicted
+++ resolved
@@ -20,14 +20,6 @@
     - name: Checkout the repository
       uses: actions/checkout@v3
 
-<<<<<<< HEAD
-=======
-    # Install Fandango
-    - name: Install Fandango
-      run: |
-        pip install -e .
-
->>>>>>> 43e06f6d
     # Install dependencies
     - name: Set up Python 3.13
       uses: actions/setup-python@v4
