--- conflicted
+++ resolved
@@ -12,19 +12,7 @@
     strategy:
       fail-fast: false  # Ensures all builds run even if some fail
       matrix:
-<<<<<<< HEAD
         os: [ubuntu-latest, ubuntu-24.04-arm, windows-latest, macos-13, macos-14]
-=======
-        include:
-          - os: linux-intel
-            runs-on: ubuntu-latest
-          - os: linux-arm
-            runs-on: ubuntu-24.04-arm
-          - os: macos-arm
-            runs-on: macos-latest
-          - os: windows
-            runs-on: windows-latest
->>>>>>> 8977bd56
     steps:
       - uses: actions/checkout@v4
 
