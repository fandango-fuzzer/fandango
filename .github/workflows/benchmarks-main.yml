--- conflicted
+++ resolved
@@ -31,13 +31,8 @@
           bencher run \
           --project fandango-394f926-x0wdsa1zilqt3 \
           --token '${{ secrets.BENCHER_API_TOKEN }}' \
-<<<<<<< HEAD
-          --branch "${{ github.ref }}" \
+          --branch "${{ github.ref_name }}" \
           --testbed ubuntu-latest \
-=======
-          --branch "${{ github.ref_name }}" \
-          --testbed "${{ matrix.os }}" \
->>>>>>> 93521557
           --threshold-measure latency \
           --threshold-test t_test \
           --threshold-max-sample-size 64 \
