[build-system]
requires = ["setuptools>=73.0.1", "wheel"]
build-backend = "setuptools.build_meta"

# If you update this info, please also update the version in setup.py
[project]
name = "fandango-fuzzer"
version = "1.0.6"
authors = [
    { name = "José Antonio Zamudio Amaya", email = "jose.zamudio@cispa.de" },
    { name = "Marius Smytzek", email = "marius.smytzek@cispa.de" },
    { name = "Andreas Zeller", email = "andreas.zeller@cispa.de" },
]
description = "Fandango produces myriads of high-quality random inputs to test programs, giving users unprecedented control over format and shape of the inputs."
readme = "README.md"
license = { file = "LICENSE.md" }
requires-python = ">=3.10,<4.0"
classifiers = [
    "Intended Audience :: Science/Research",
    "Programming Language :: Python :: 3.10",
    "Programming Language :: Python :: 3.11",
    "Programming Language :: Python :: 3.12",
    "Programming Language :: Python :: 3.13",
    "Operating System :: OS Independent",
    "Topic :: Scientific/Engineering",
    "Topic :: Software Development :: Testing",
]

dependencies = [
    "ansi_styles>=0.2.2",
    "antlr4-python3-runtime>=4.13",
    "cachedir_tag>=0.0.3",
    "dill>=0.3.7",
    "exrex>=0.12.0",
    "gnureadline>=8.2.13 ; platform_system != 'Windows' and implementation_name != 'pypy'",
    "lxml>=5.3.2",
    "py010parser>=0.1.18",
    "pyreadline3>=3.5.4; platform_system == 'Windows'",
    "regex>=2024.11.6",
    "tdigest>=0.5.2.2",
    "thefuzz>=0.22",
    "xdg-base-dirs>=6.0.2",
<<<<<<< HEAD
    "beartype>=0.21.0",
    "astar>=0.99",
=======
    "beartype>=0.21.0,!=0.22.6,!=0.22.7",
>>>>>>> e42528ae
]

[project.optional-dependencies]
test = [
    "Faker>=30.4.0",
    "pytest>=8.3.5",
    "pytest-benchmark>=5.1.0",
    "pytest-cov>=4.1.0",
    "pytest-html>=3.2.0",
    "pytest-pythonhashseed>=2.0.0",
    "pytest-rerunfailures>=11.1.2",
    "pytest-timeout>=2.4.0",
    "pytest-xdist>=3.7.0",
    "python-dateutil>=2.9.0.post0",
    "docutils==0.21.2",
    "tccbox>=2025.6.6",             # We have upgraded from ==2024.7.1 (the version ISLa used) because it is not compatible with Python 3.12 anymore :(
]

development = [
    "fandango-fuzzer[test]",
    "black>=25.1.0",
    "mypy>=1.16.0",
    "pre-commit>=4.2.0",
    "pygls>=2.0.0a4",           # language server
    "speedy-antlr-tool>=1.4.3",
    "types-setuptools>=73.0.1", # enable mypy to check setup.py
]

book = [
    "fandango-fuzzer[development]", # need black and faker
    "aiosmtpd>=1.4.6",              # example server for protocol testing
    "docutils>=0.20.1",             # Jupyter-book needs docutils<=0.20
    "ghp-import>=2.1.0",
    "graphviz>=0.20.3",
    "jupyter-book>=1.0.4",
    "pagelabels>=1.2.1",
    "pyppeteer>=2.0.0",
    "sphinxcontrib-mermaid>=1.0.0",
]

[tool.setuptools.packages.find]
where = ["src"]

[project.urls]
homepage = "https://fandango-fuzzer.github.io/"
repository = "https://github.com/fandango-fuzzer/fandango/"
"Bug Tracker" = "https://github.com/fandango-fuzzer/fandango/issues"

[project.scripts]
fandango = "fandango.cli:main"

[tool.black]
line-length = 88
target-version = ['py311']

[tool.mypy]
follow_untyped_imports = true
check_untyped_defs = true
enable_error_code = ['ignore-without-code']
# See https://mypy.readthedocs.io/en/stable/config_file.html#confval-exclude
exclude = [
    'src/fandango/language/parser/FandangoLexer\.py$',
    'src/fandango/language/parser/FandangoParser\.py$',
    'src/fandango/language/parser/FandangoParserVisitor\.py$',
    'src/fandango/language/parser/sa_fandango\.py$',
    'src/fandango/converters/antlr/ANTLRv4[^.]*\.py$',
    'src/fandango/converters/antlr/LexerAdaptor[^.]*\.py$',
]

[tool.pytest.ini_options]
addopts = "-n auto --timeout 300 --durations=10 --pythonhashseed=1 --benchmark-max-time=10 --benchmark-disable"
filterwarnings = [
    "error",                                                  # warnings are errors
    "ignore::pytest_benchmark.logger.PytestBenchmarkWarning", # benchmarks don't run with xdist, that's fine, they are run manually in the CI
    "ignore::ResourceWarning",                                # windows keeps a socket open for some reason
]<|MERGE_RESOLUTION|>--- conflicted
+++ resolved
@@ -40,12 +40,8 @@
     "tdigest>=0.5.2.2",
     "thefuzz>=0.22",
     "xdg-base-dirs>=6.0.2",
-<<<<<<< HEAD
-    "beartype>=0.21.0",
+    "beartype>=0.21.0,!=0.22.6,!=0.22.7",
     "astar>=0.99",
-=======
-    "beartype>=0.21.0,!=0.22.6,!=0.22.7",
->>>>>>> e42528ae
 ]
 
 [project.optional-dependencies]
