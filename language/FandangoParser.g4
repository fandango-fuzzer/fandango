parser grammar FandangoParser;

options {
    tokenVocab = FandangoLexer;
}

// start
fandango: program EOF;

program: NEWLINE* (statement NEWLINE*)*;

statement
    : production
    | constraint
    | python
    ;

// grammar part

production
<<<<<<< HEAD
    : nonterminal '::=' alternative ('=' expression)? ';'
    | nonterminal '::=' alternative (':' ':' expression)? ';'; // deprecated
=======
    : NONTERMINAL '::=' alternative (':=' expression)? ';'
    | NONTERMINAL '::=' alternative ('=' expression)? ';'   // deprecated
    | NONTERMINAL '::=' alternative (':' ':' expression)? ';'; // deprecated
>>>>>>> 46cbd040

alternative: concatenation ('|' concatenation)*;

concatenation: operator (operator)*;

operator
    : symbol
    | kleene
    | plus
    | option
    | repeat
    ;

kleene: symbol STAR;
plus  : symbol ADD;
option: symbol QUESTION;
repeat
    : symbol OPEN_BRACE NUMBER CLOSE_BRACE
    | symbol OPEN_BRACE NUMBER? COMMA NUMBER? CLOSE_BRACE
    ;

symbol
    : NEWLINE*
        ( nonterminal_right
        | STRING
        | OPEN_PAREN alternative CLOSE_PAREN
        | char_set
        )
      NEWLINE*
    ;

nonterminal_right
    : '<' (NAME ':')? NAME '>'
    ;

nonterminal
    : '<' NAME '>'
    ;



char_set
    : OPEN_BRACK XOR? STRING CLOSE_BRACK
    ;

// constraint part
constraint
    : implies ';'
    | 'fitness' expr ';'
    ;

implies:
    NEWLINE*
    (
        quantifier ARROW implies
        | quantifier
    )
    NEWLINE*
    ;

quantifier:
    NEWLINE*
    (
        FORALL nonterminal IN selector COLON quantifier
        | EXISTS nonterminal IN selector COLON quantifier
        | formula_disjunction
    )
    NEWLINE*
    ;

formula_disjunction:
    NEWLINE*
    (
        formula_conjunction (OR formula_conjunction)*
    )
    NEWLINE*
    ;

formula_conjunction:
    NEWLINE*
    (
        formula_atom (AND formula_atom)*
    )
    NEWLINE*
    ;

formula_atom
    :
    NEWLINE*
    (
        formula_comparison
        | OPEN_PAREN implies CLOSE_PAREN
        | expr
    )
    NEWLINE*
    ;

formula_comparison:
    expr (LESS_THAN | GREATER_THAN | EQUALS | GT_EQ | LT_EQ | NOT_EQ_1 | NOT_EQ_2) expr
    ;

expr:
    selector_length
    | inversion
    | inversion 'if' inversion 'else' inversion
    ;

selector_length
    : '|' selector '|'
    | selector
    ;

selector:
    selection
    | selector '.' selection
    | selector '..' selection
    ;

selection
    : base_selection
    | base_selection '[' rs_slices ']'
    | base_selection '{' rs_pairs '}'
    ;

base_selection
    : nonterminal
    | '(' selector ')'
    ;

rs_pairs
    : rs_pair (',' rs_pair)* ','?
    ;

rs_pair
    : '*' nonterminal (':' rs_slice)?
    ;

rs_slices
    : rs_slice (',' rs_slice)* ','?
    ;

rs_slice
    : NUMBER
    | NUMBER? ':' NUMBER?
    | NUMBER? ':' NUMBER? ':' NUMBER?
    ;

// python part

python
    : compound_stmt
    | simple_stmt
    // PYTHON_START (python_tag | NEWLINE)* PYTHON_END
    ;

python_tag:
    (NEWLINE* (stmt) NEWLINE*)
    ;

// STARTING RULES
// ==============

python_file
    : statements? EOF?
    ;

interactive
    : statement_newline
    ;

eval
    : expressions NEWLINE* EOF?
    ;

func_type
    : '(' type_expressions? ')' '->' expression NEWLINE* EOF?
    ;

// GENERAL STATEMENTS
// ==================

statements
    : (stmt | NEWLINE)+
    ;

stmt
    : compound_stmt
    | simple_stmts
    ;

statement_newline
    : compound_stmt NEWLINE
    | simple_stmts
    | NEWLINE
    ;

simple_stmts
    :  simple_stmt (';' simple_stmt)* ';'? (NEWLINE+ | NEWLINE* EOF)
    ;

simple_stmt
    : assignment
    | type_alias
    | star_expressions
    | return_stmt
    | import_stmt
    | raise_stmt
    | 'pass'
    | del_stmt
    | yield_stmt
    | assert_stmt
    | 'break'
    | 'continue'
    | global_stmt
    | nonlocal_stmt
    ;

compound_stmt
    : function_def
    | if_stmt
    | class_def
    | with_stmt
    | for_stmt
    | try_stmt
    | while_stmt
    | match_stmt
    ;

// SIMPLE STATEMENTS
// =================

assignment
    : NAME ':' expression ('=' annotated_rhs)?
    | ('(' single_target ')'
         | single_subscript_attribute_target) ':' expression ('=' annotated_rhs)?
    | (star_targets '=' )+ (yield_expr | star_expressions)
    | single_target augassign (yield_expr | star_expressions)
    ;

annotated_rhs
    : yield_expr
    | star_expressions
    ;

augassign
    : '+='
    | '-='
    | '*='
    | '@='
    | '/='
    | '%='
    | '&='
    | '|='
    | '^='
    | '<<='
    | '>>='
    | '**='
    | '//='
    ;

return_stmt
    : 'return' star_expressions?
    ;

raise_stmt
    : 'raise' expression ('from' expression)?
    | 'raise'
    ;

global_stmt
    : 'global' NAME (',' NAME)*
    ;

nonlocal_stmt
    : 'nonlocal' NAME (',' NAME)*
    ;

del_stmt
    : 'del' del_targets
    ;

yield_stmt
    : yield_expr
    ;

assert_stmt
    : 'assert' expression (',' expression)?
    ;

import_stmt
    : import_name
    | import_from
    ;

// Import statements
// -----------------

import_name
    : 'import' dotted_as_names
    ;

import_from
    : 'from' ('.' | '...')* dotted_name 'import' import_from_targets
    | 'from' ('.' | '...')+ 'import' import_from_targets
    ;

import_from_targets
    : '(' import_from_as_names ','? ')'
    | import_from_as_names
    | '*'
    ;

import_from_as_names
    : import_from_as_name (',' import_from_as_name)*
    ;

import_from_as_name
    : NAME ('as' NAME)?
    ;

dotted_as_names
    : dotted_as_name (',' dotted_as_name)*
    ;

dotted_as_name
    : dotted_name ('as' NAME)?
    ;

dotted_name
    : dotted_name '.' NAME
    | NAME
    ;

// COMPOUND STATEMENTS
// ===================

// Common elements
// ---------------

block
    : NEWLINE INDENT statements DEDENT
    | simple_stmts
    ;

decorators
    : ('@' named_expression NEWLINE)+
    ;

// Class definitions
// -----------------

class_def
    : decorators? class_def_raw
    ;

class_def_raw
    : 'class' NAME type_params? ('(' arguments? ')')? ':' block
    ;

// Function definitions
// --------------------

function_def
    : decorators? function_def_raw
    ;

function_def_raw
    : 'async'? 'def' NAME type_params? '(' params? ')' ('->' expression)? ':' func_type_comment? block
    ;

// Function parameters
// -------------------

params
    : parameters
    ;

parameters
    : slash_no_default param_no_default* param_with_default* star_etc?
    | slash_with_default param_with_default* star_etc?
    | param_no_default+ param_with_default* star_etc?
    | param_with_default+ star_etc?
    | star_etc
    ;

// Some duplication here because we can't write (',' | &')'),
// which is because we don't support empty alternatives (yet).

slash_no_default
    : param_no_default+ '/' ','?
    ;

slash_with_default
    : param_no_default* param_with_default+ '/' ','?
    ;

star_etc
    : '*' param_no_default param_maybe_default* kwds?
    | '*' param_no_default_star_annotation param_maybe_default* kwds?
    | '*' ',' param_maybe_default+ kwds?
    | kwds
    ;

kwds
    : '**' param_no_default
    ;

// One parameter.  This *includes* a following comma and type comment.
//
// There are three styles:
// - No default
// - With default
// - Maybe with default
//
// There are two alternative forms of each, to deal with type comments:
// - Ends in a comma followed by an optional type comment
// - No comma, optional type comment, must be followed by close paren
// The latter form is for a final parameter without trailing comma.
//

param_no_default
    : param ','
    | param
    ;

param_no_default_star_annotation
    : param_star_annotation ','
    | param_star_annotation
    ;

param_with_default
    : param default ','
    | param default
    ;

param_maybe_default
    : param default? ','
    | param default?
    ;

param
    : NAME annotation?
    ;

param_star_annotation
    : NAME star_annotation
    ;

annotation
    : ':' expression
    ;

star_annotation
    : ':' star_expression
    ;

default
    : '=' expression
    ;

// If statement
// ------------

if_stmt
    : 'if' named_expression ':' block elif_stmt
    | 'if' named_expression ':' block else_block?
    ;

elif_stmt
    : 'elif' named_expression ':' block elif_stmt
    | 'elif' named_expression ':' block else_block?
    ;

else_block
    : 'else' ':' block
    ;

// While statement
// ---------------

while_stmt
    : 'while' named_expression ':' block else_block?
    ;

// For statement
// -------------

for_stmt
    : 'for' star_targets 'in' star_expressions ':'  block else_block?
    | 'async' 'for' star_targets 'in' star_expressions ':'  block else_block?
    ;

// With statement
// --------------

with_stmt
    : 'with' '(' with_item (',' with_item)* ','? ')' ':' block
    | 'with' with_item (',' with_item)* ':'  block
    | 'async' 'with' '(' with_item (',' with_item)* ','? ')' ':' block
    | 'async' 'with' with_item (',' with_item)* ':'  block
    ;

with_item
    : expression 'as' star_target
    | expression
    ;

// Try statement
// -------------

try_stmt
    : 'try' ':' block finally_block
    | 'try' ':' block except_block+ else_block? finally_block?
    | 'try' ':' block except_star_block+ else_block? finally_block?
    ;


// Except statement
// ----------------

except_block
    : 'except' expression ('as' NAME)? ':' block
    | 'except' ':' block
    ;

except_star_block
    : 'except' '*' expression ('as' NAME)? ':' block
    ;

finally_block
    : 'finally' ':' block
    ;

// Match statement
// ---------------

match_stmt
    : 'match' subject_expr ':' NEWLINE INDENT case_block+ DEDENT
    ;

subject_expr
    : star_named_expression ',' star_named_expressions?
    | named_expression
    ;

case_block
    : 'case' patterns guard? ':' block
    ;

guard
    : 'if' named_expression
    ;

patterns
    : open_sequence_pattern
    | pattern
    ;

pattern
    : as_pattern
    | or_pattern
    ;

as_pattern
    : or_pattern 'as' pattern_capture_target
    ;

or_pattern
    : closed_pattern ('|' closed_pattern)*
    ;

closed_pattern
    : literal_pattern
    | capture_pattern
    | wildcard_pattern
    | value_pattern
    | group_pattern
    | sequence_pattern
    | mapping_pattern
    | class_pattern
    ;

// Literal patterns are used for equality and identity constraints
literal_pattern
    : signed_number
    | complex_number
    | strings
    | 'None'
    | 'True'
    | 'False'
    ;

// Literal expressions are used to restrict permitted mapping pattern keys
literal_expr
    : signed_number
    | complex_number
    | strings
    | 'None'
    | 'True'
    | 'False'
    ;

complex_number
    : signed_real_number '+' imaginary_number
    | signed_real_number '-' imaginary_number
    ;

signed_number
    : NUMBER
    | '-' NUMBER
    ;

signed_real_number
    : real_number
    | '-' real_number
    ;

real_number
    : NUMBER
    ;

imaginary_number
    : NUMBER
    ;

capture_pattern
    : pattern_capture_target
    ;

pattern_capture_target
    : NAME
    ;

wildcard_pattern
    : '_'
    ;

value_pattern
    : attr
    ;

attr
    : name_or_attr '.' NAME
    ;

name_or_attr
    : name_or_attr '.' NAME
    | NAME
    ;

group_pattern
    : '(' pattern ')'
    ;

sequence_pattern
    : '[' maybe_sequence_pattern? ']'
    | '(' open_sequence_pattern? ')'
    ;

open_sequence_pattern
    : maybe_star_pattern ',' maybe_sequence_pattern?
    ;

maybe_sequence_pattern
    : maybe_star_pattern (',' maybe_star_pattern)* ','?
    ;

maybe_star_pattern
    : star_pattern
    | pattern
    ;

star_pattern
    : '*' pattern_capture_target
    | '*' wildcard_pattern
    ;

mapping_pattern
    : '{' '}'
    | '{' double_star_pattern ','? '}'
    | '{' items_pattern ',' double_star_pattern ','? '}'
    | '{' items_pattern ','? '}'
    ;

items_pattern
    : key_value_pattern (',' key_value_pattern)*
    ;

key_value_pattern
    : (literal_expr | attr) ':' pattern
    ;

double_star_pattern
    : '**' pattern_capture_target
    ;

class_pattern
    : name_or_attr '(' ')'
    | name_or_attr '(' positional_patterns ','? ')'
    | name_or_attr '(' keyword_patterns ','? ')'
    | name_or_attr '(' positional_patterns ',' keyword_patterns ','? ')'
    ;

positional_patterns
    : pattern (',' pattern)*
    ;

keyword_patterns
    : keyword_pattern (',' keyword_pattern)*
    ;

keyword_pattern
    : NAME '=' pattern
    ;

// Type statement
// ---------------

type_alias
    : 'type' NAME type_params? '=' expression
    ;

// Type parameter declaration
// --------------------------

type_params
    : '[' type_param_seq  ']'
    ;

type_param_seq
    : type_param (',' type_param)* ','?
    ;

type_param
    : NAME type_param_bound?
    | '*' NAME
    | '**' NAME
    ;

type_param_bound
    : ':' expression
    ;

// EXPRESSIONS
// -----------

expressions
    : expression (',' expression )* ','?
    ;

expression
    : disjunction 'if' disjunction 'else' expression
    | disjunction
    | lambdef
    ;

yield_expr
    : 'yield' 'from' expression
    | 'yield' star_expressions?
    ;

star_expressions
    : star_expression (',' star_expression )* ','?
    ;

star_expression
    : '*' bitwise_or
    | expression
    ;

star_named_expressions
    : star_named_expression (',' star_named_expression )* ','?
    ;

star_named_expression
    : '*' bitwise_or
    | named_expression
    ;

assignment_expression
    : NAME ':=' expression
    ;

named_expression
    : assignment_expression
    | expression
    ;

disjunction
    : conjunction ('or' conjunction )*
    ;

conjunction
    : inversion ('and' inversion )*
    ;

inversion
    : 'not' inversion
    | comparison
    ;

// Comparison operators
// --------------------

comparison
    : bitwise_or compare_op_bitwise_or_pair*
    ;

compare_op_bitwise_or_pair
    : eq_bitwise_or
    | noteq_bitwise_or
    | lte_bitwise_or
    | lt_bitwise_or
    | gte_bitwise_or
    | gt_bitwise_or
    | notin_bitwise_or
    | in_bitwise_or
    | isnot_bitwise_or
    | is_bitwise_or
    ;

eq_bitwise_or
    : '==' bitwise_or
    ;

noteq_bitwise_or
    : '!=' bitwise_or
    ;

lte_bitwise_or
    : '<=' bitwise_or
    ;

lt_bitwise_or
    : '<' bitwise_or
    ;

gte_bitwise_or
    : '>=' bitwise_or
    ;

gt_bitwise_or
    : '>' bitwise_or
    ;

notin_bitwise_or
    : 'not' 'in' bitwise_or
    ;

in_bitwise_or
    : 'in' bitwise_or
    ;

isnot_bitwise_or
    : 'is' 'not' bitwise_or
    ;

is_bitwise_or
    : 'is' bitwise_or
    ;

// Bitwise operators
// -----------------

bitwise_or
    : bitwise_or '|' bitwise_xor
    | bitwise_xor
    ;

bitwise_xor
    : bitwise_xor '^' bitwise_and
    | bitwise_and
    ;

bitwise_and
    : bitwise_and '&' shift_expr
    | shift_expr
    ;

shift_expr
    : shift_expr '<<' sum
    | shift_expr '>>' sum
    | sum
    ;

// Arithmetic operators
// --------------------

sum
    : sum '+' term
    | sum '-' term
    | term
    ;

term
    : term '*' factor
    | term '/' factor
    | term '//' factor
    | term '%' factor
    | term '@' factor
    | factor
    ;

factor
    : '+' factor
    | '-' factor
    | '~' factor
    | power
    ;

power
    : await_primary '**' factor
    | await_primary
    ;

// Primary elements
// ----------------

// Primary elements are things like "obj.something.something", "obj[something]", "obj(something)", "obj" ...

await_primary
    : 'await' primary
    | primary
    ;

primary
    : primary '.' NAME
    | primary genexp
    | primary '(' arguments? ')'
    | primary '[' slices ']'
    | atom
    ;

slices
    : (slice | starred_expression) (',' (slice | starred_expression))* ','?
    ;

slice
    : expression? ':' expression? (':' expression?)?
    | named_expression
    ;

atom
    : selector_length
    | NAME
    | 'True'
    | 'False'
    | 'None'
    | strings
    | NUMBER
    | (tuple | group | genexp)
    | (list | listcomp)
    | (dict | set | dictcomp | setcomp)
    | '...'
    ;

group
    : '(' (yield_expr | named_expression) ')'
    ;

// Lambda functions
// ----------------

lambdef
    : 'lambda' lambda_params? ':' expression
    ;

lambda_params
    : lambda_parameters
    ;

// lambda_parameters etc. duplicates parameters but without annotations
// or type comments, and if there's no comma after a parameter, we expect
// a colon, not a close parenthesis.  (For more, see parameters above.)
//
lambda_parameters
    : lambda_slash_no_default lambda_param_no_default* lambda_param_with_default* lambda_star_etc?
    | lambda_slash_with_default lambda_param_with_default* lambda_star_etc?
    | lambda_param_no_default+ lambda_param_with_default* lambda_star_etc?
    | lambda_param_with_default+ lambda_star_etc?
    | lambda_star_etc
    ;

lambda_slash_no_default
    : lambda_param_no_default+ '/' ','?
    ;

lambda_slash_with_default
    : lambda_param_no_default* lambda_param_with_default+ '/' ','?
    ;

lambda_star_etc
    : '*' lambda_param_no_default lambda_param_maybe_default* lambda_kwds?
    | '*' ',' lambda_param_maybe_default+ lambda_kwds?
    | lambda_kwds
    ;

lambda_kwds
    : '**' lambda_param_no_default
    ;

lambda_param_no_default
    : lambda_param ','?
    ;

lambda_param_with_default
    : lambda_param default ','?
    ;

lambda_param_maybe_default
    : lambda_param default? ','?
    ;

lambda_param
    : NAME
    ;

// LITERALS
// ========

fstring_middle
    : fstring_replacement_field
    | FSTRING_MIDDLE
    ;

fstring_replacement_field
    : '{' (yield_expr | star_expressions) '='? fstring_conversion? fstring_full_format_spec? '}'
    ;

fstring_conversion:
    | '!' NAME
    ;

fstring_full_format_spec
    : ':' fstring_format_spec*
    ;

fstring_format_spec
    : FSTRING_MIDDLE
    | fstring_replacement_field
    ;

fstring
    : FSTRING_START fstring_middle* FSTRING_END
    ;

string
    : STRING
    ;

strings
    : (fstring | string)+
    ;

list
    : '[' star_named_expressions? ']'
    ;

tuple
    : '(' (star_named_expression ',' (star_named_expressions))? ')'
    ;

set
    : '{' star_named_expressions '}'
    ;

// Dicts
// -----

dict
    : '{' double_starred_kvpairs? '}'
    ;

double_starred_kvpairs
    : double_starred_kvpair (',' double_starred_kvpair)* ','?
    ;

double_starred_kvpair
    : '**' bitwise_or
    | kvpair
    ;

kvpair
    : expression ':' expression
    ;

// Comprehensions & Generators
// ---------------------------

for_if_clauses
    : for_if_clause+
    ;

for_if_clause
    : 'async'? 'for' star_targets 'in' disjunction ('if' disjunction)*
    ;

listcomp
    : '[' named_expression for_if_clauses ']'
    ;

setcomp
    : '{' named_expression for_if_clauses '}'
    ;

genexp
    : '(' (assignment_expression | expression) for_if_clauses ')'
    ;

dictcomp
    : '{' kvpair for_if_clauses '}'
    ;

// FUNCTION CALL ARGUMENTS
// =======================

arguments
    : args ','?
    ;

args
    : arg (',' arg)* (',' kwargs)?
    | kwargs
    ;

arg
    : starred_expression
    | assignment_expression
    | expression
    ;

kwargs
    : kwarg_or_starred (',' kwarg_or_starred)* ',' kwarg_or_double_starred (',' kwarg_or_double_starred)*
    | kwarg_or_starred (',' kwarg_or_starred)*
    | kwarg_or_double_starred (',' kwarg_or_double_starred)*
    ;

starred_expression
    : '*' expression
    ;

kwarg_or_starred
    : NAME '=' expression
    | starred_expression
    ;

kwarg_or_double_starred
    : NAME '=' expression
    | '**' expression
    ;

// ASSIGNMENT TARGETS
// ==================

// Generic targets
// ---------------

// NOTE: star_targets may contain *bitwise_or, targets may not.
star_targets
    : star_target (',' star_target )* ','?
    ;

star_targets_list_seq
    : star_target (',' star_target )* ','?
    ;

star_targets_tuple_seq
    : star_target (',' star_target )+ ','?
    | star_target ','
    ;

star_target
    : '*' star_target
    | target_with_star_atom
    ;

target_with_star_atom
    : t_primary '.' NAME
    | t_primary '[' slices ']'
    | star_atom
    ;

star_atom
    : NAME
    | '(' target_with_star_atom ')'
    | '(' star_targets_tuple_seq? ')'
    | '[' star_targets_list_seq? ']'
    ;

single_target
    : single_subscript_attribute_target
    | NAME
    | '(' single_target ')'
    ;

single_subscript_attribute_target
    : t_primary '.' NAME
    | t_primary '[' slices ']'
    ;

t_primary
    : t_primary '.' NAME
    | t_primary '[' slices ']'
    | t_primary genexp
    | t_primary '(' arguments? ')'
    | atom
    ;

// Targets for del statements
// --------------------------

del_targets
    : del_target (',' del_target)* ','?
    ;

del_target
    : t_primary '.' NAME
    | t_primary '[' slices ']'
    | del_t_atom
    ;

del_t_atom
    : NAME
    | '(' del_targets? ')'
    | '[' del_targets? ']'
    ;

// TYPING ELEMENTS
// ---------------

// type_expressions allow */** but ignore them
type_expressions
    : expression (',' expression)* ',' '*' expression ',' '**' expression
    | expression (',' expression)* ',' '*' expression
    | expression (',' expression)* ',' '**' expression
    | '*' expression ',' '**' expression
    | '*' expression
    | '**' expression
    | expression (',' expression)*
    ;

func_type_comment
    : NEWLINE
    ;

// ========================= END OF THE GRAMMAR ===========================<|MERGE_RESOLUTION|>--- conflicted
+++ resolved
@@ -18,14 +18,9 @@
 // grammar part
 
 production
-<<<<<<< HEAD
-    : nonterminal '::=' alternative ('=' expression)? ';'
+    : nonterminal '::=' alternative (':=' expression)? ';'
+    | nonterminal '::=' alternative ('=' expression)? ';'   // deprecated
     | nonterminal '::=' alternative (':' ':' expression)? ';'; // deprecated
-=======
-    : NONTERMINAL '::=' alternative (':=' expression)? ';'
-    | NONTERMINAL '::=' alternative ('=' expression)? ';'   // deprecated
-    | NONTERMINAL '::=' alternative (':' ':' expression)? ';'; // deprecated
->>>>>>> 46cbd040
 
 alternative: concatenation ('|' concatenation)*;
 
